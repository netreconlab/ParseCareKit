--- conflicted
+++ resolved
@@ -84,8 +84,6 @@
     }
     
     func compareUpdate(_ careKit: OCKPatient, parse: User, store: OCKAnyStoreProtocol, usingKnowledgeVector:Bool, overwriteRemote: Bool, completion: @escaping(Bool,Error?) -> Void){
-<<<<<<< HEAD
-        
         if !usingKnowledgeVector{
             guard let careKitLastUpdated = careKit.updatedDate,
                 let cloudUpdatedAt = parse.locallyUpdatedAt else{
@@ -113,13 +111,6 @@
                     completion(false,nil)
                     return
                 }
-=======
-        guard let careKitLastUpdated = careKit.updatedDate,
-            let cloudUpdatedAt = parse.locallyUpdatedAt else{
-            parse.copyCareKit(careKit, store: store){
-                _ in
-                
->>>>>>> de2593bc
                 //An update may occur when Internet isn't available, try to update at some point
                 updated.saveAndCheckRemoteID(store){
                     (success,error) in
@@ -151,7 +142,6 @@
             }else{
                 completion(true,nil)
             }
-<<<<<<< HEAD
         }else{
             if ((self.clock > parse.clock) || overwriteRemote){
                 guard let updated = parse.copyCareKit(careKit, clone: overwriteRemote) else{
@@ -159,13 +149,6 @@
                     return
                 }
                 updated.clock = self.clock //Place stamp on this entity since it's correctly linked to Parse
-=======
-            return
-        }
-        if ((cloudUpdatedAt < careKitLastUpdated) || (usingKnowledgeVector || overwriteRemote)){
-            parse.copyCareKit(careKit, store: store){
-                _ in
->>>>>>> de2593bc
                 //An update may occur when Internet isn't available, try to update at some point
                 updated.saveAndCheckRemoteID(store){
                     (success,error) in
@@ -176,31 +159,10 @@
                     }
                     completion(success,error)
                 }
-<<<<<<< HEAD
             }else{
                 //This should throw a conflict as pullRevisions should have made sure it doesn't happen. Ignoring should allow the newer one to be pulled from the cloud, so we do nothing here
                 print("Warning in \(self.parseClassName).compareUpdate(). KnowledgeVector in Cloud \(parse.clock) >= \(self.clock). This should never occur. It should get fixed in next pullRevision. Local: \(self)... Cloud: \(parse)")
                 completion(false,nil)
-=======
-                
-            }
-            
-        }else if ((cloudUpdatedAt > careKitLastUpdated) || !overwriteRemote){
-            //The cloud version is newer than local, update the local version instead
-            guard let updatedPatientFromCloud = parse.convertToCareKit() else{
-                return
-            }
-            store.updateAnyPatient(updatedPatientFromCloud, callbackQueue: .global(qos: .background)){
-                result in
-                
-                switch result{
-                    
-                case .success(_):
-                    print("Successfully updated Patient \(updatedPatientFromCloud) from the Cloud to CareStore")
-                case .failure(_):
-                    print("Error updating Patient \(updatedPatientFromCloud) from the Cloud to CareStore")
-                }
->>>>>>> de2593bc
             }
         }else{
             completion(true,nil)
@@ -276,11 +238,7 @@
                 if reason == "errorMissingColumn"{
                     //Saving the new item with the custom column should resolve the issue
                     print("This table '\(self.parseClassName)' either doesn't exist or is missing a column. Attempting to create the table and add new data to it...")
-<<<<<<< HEAD
                     //Make wallclock entities compatible with KnowledgeVector by setting it's initial clock to 0
-=======
-                    //Make wallclock level entities compatible with KnowledgeVector by setting it's initial clock to 0
->>>>>>> de2593bc
                     if !usingKnowledgeVector{
                         self.clock = 0
                     }
