//
//  Task.swift
//  ParseCareKit
//
//  Created by Corey Baker on 1/17/20.
//  Copyright © 2020 Network Reconnaissance Lab. All rights reserved.
//

import Parse
import CareKitStore


open class Task : PFObject, PFSubclassing, PCKSynchronizedEntity, PCKRemoteSynchronizedEntity {

    //1 to 1 between Parse and CareStore
    @NSManaged public var asset:String?
    @NSManaged public var carePlan:CarePlan?
    @NSManaged public var carePlanId: String?
    @NSManaged public var entityId:String
    @NSManaged public var groupIdentifier:String?
    @NSManaged public var impactsAdherence:Bool
    @NSManaged public var instructions:String?
    @NSManaged public var locallyCreatedAt:Date?
    @NSManaged public var locallyUpdatedAt:Date?
    @NSManaged public var notes:[Note]?
    @NSManaged public var source:String?
    @NSManaged public var tags:[String]?
    @NSManaged public var timezone:String
    @NSManaged public var title:String?
    @NSManaged public var uuid:String //maps to id
    @NSManaged public var elements:[ScheduleElement] //Use elements to generate a schedule. Each task will point to an array of schedule elements
    @NSManaged public var userInfo:[String:String]?
    @NSManaged public var clock:Int
    
    //SOSDatabase info
    @NSManaged public var sosDeliveredToDestinationAt:Date? //When was the outcome posted D2D
    
    
    public static func parseClassName() -> String {
        return kPCKTaskClassKey
    }
    
    public convenience init(careKitEntity: OCKAnyTask, store: OCKAnyStoreProtocol, completion: @escaping(PCKSynchronizedEntity?) -> Void) {
        self.init()
        self.copyCareKit(careKitEntity, clone: true, store: store, completion: completion)
    }
    
    open func updateCloud(_ store: OCKAnyStoreProtocol, usingKnowledgeVector:Bool=false, overwriteRemote: Bool=false, completion: @escaping(Bool,Error?) -> Void){
        guard let _ = User.current(),
            let store = store as? OCKStore else{
            completion(false,nil)
            return
        }
        
        store.fetchTask(withID: self.entityId, callbackQueue: .global(qos: .background)){
            result in
            switch result{
            case .success(let task):
                guard let remoteID = task.remoteID else{
                           
                    //Check to see if this entity is already in the Cloud, but not matched locally
                    let query = Task.query()!
                    query.whereKey(kPCKTaskEntityIdKey, equalTo: task.id)
                    query.includeKeys([kPCKTaskCarePlanKey,kPCKTaskElementsKey,kPCKTaskNotesKey])
                    query.findObjectsInBackground{
                        (objects, error) in
                        guard let foundObject = objects?.first as? Task else{
                            completion(false,error)
                            return
                        }
                        self.compareUpdate(task, parse: foundObject, store: store, usingKnowledgeVector: usingKnowledgeVector, overwriteRemote: overwriteRemote, completion: completion)
                    }
                    return
                }
                       
                //Get latest item from the Cloud to compare against
                let query = Task.query()!
                query.whereKey(kPCKTaskObjectIdKey, equalTo: remoteID)
                query.includeKeys([kPCKTaskCarePlanKey,kPCKTaskElementsKey,kPCKTaskNotesKey])
                query.findObjectsInBackground{
                    (objects, error) in
                    guard let foundObject = objects?.first as? Task else{
                        completion(false,error)
                        return
                    }
                    self.compareUpdate(task, parse: foundObject, store: store, usingKnowledgeVector: usingKnowledgeVector, overwriteRemote: overwriteRemote, completion: completion)
                }
            case .failure(let error):
                print("Error in Contact.addToCloud(). \(error)")
                completion(false,nil)
            }
        }
       
    }
    
    func compareUpdate(_ careKit: OCKTask, parse: Task, store: OCKAnyStoreProtocol, usingKnowledgeVector:Bool, overwriteRemote: Bool, completion: @escaping(Bool,Error?) -> Void){
<<<<<<< HEAD
        
        if !usingKnowledgeVector{
            guard let careKitLastUpdated = careKit.updatedDate,
                let cloudUpdatedAt = parse.locallyUpdatedAt else{
=======
        guard let careKitLastUpdated = careKit.updatedDate,
            let cloudUpdatedAt = parse.locallyUpdatedAt else{
            completion(false,nil)
            return
        }
    
        if ((cloudUpdatedAt < careKitLastUpdated) || (usingKnowledgeVector || overwriteRemote)){
            //Delete schedule elements, they will be replaced by new ones that are copied
            var scheduleElementsDeleted = 0
            let scheduleElementCount = parse.elements.count
            parse.elements.forEach{
                $0.deleteInBackground{
                    (success,error) in
                    scheduleElementsDeleted += 1
                    if scheduleElementsDeleted == scheduleElementCount{
                        parse.copyCareKit(careKit, store: store){_ in
                            //An update may occur when Internet isn't available, try to update at some point
                            parse.saveAndCheckRemoteID(store){
                                (success,error) in
                                
                                if !success{
                                    print("Error in \(self.parseClassName).compareUpdate(). Error updating \(careKit)")
                                }else{
                                    print("Successfully updated Task \(self) in the Cloud")
                                }
                                completion(success,nil)
                            }
                        }
                    }
                }
            }
            //This is bootleg, but the uuid was removed for schedule elements
            if scheduleElementCount == 0{
                parse.copyCareKit(careKit, store: store){_ in
                    //An update may occur when Internet isn't available, try to update at some point
                    parse.saveAndCheckRemoteID(store){
                        (success,error) in
                        
                        if !success{
                            print("Error in \(self.parseClassName).compareUpdate(). Error updating \(careKit)")
                        }else{
                            print("Successfully updated Task \(self) in the Cloud")
                        }
                        completion(success,nil)
                    }
                }
            }
        }else if ((cloudUpdatedAt > careKitLastUpdated) || !overwriteRemote) {
            //The cloud version is newer than local, update the local version instead
            guard let updatedCarePlanFromCloud = parse.convertToCareKit() else{
>>>>>>> de2593bc
                completion(false,nil)
                return
            }
            if ((cloudUpdatedAt < careKitLastUpdated) || overwriteRemote){
                parse.copyCareKit(careKit, clone: overwriteRemote, store: store){_ in
                    //An update may occur when Internet isn't available, try to update at some point
                    parse.saveAndCheckRemoteID(store){
                        (success,error) in
                        
                        if !success{
                            print("Error in \(self.parseClassName).compareUpdate(). Error updating \(careKit)")
                        }else{
                            print("Successfully updated Task \(self) in the Cloud")
                        }
                        completion(success,nil)
                    }
                }
            }else if cloudUpdatedAt > careKitLastUpdated {
                //The cloud version is newer than local, update the local version instead
                guard let updatedCarePlanFromCloud = parse.convertToCareKit() else{
                    completion(false,nil)
                    return
                }
                store.updateAnyTask(updatedCarePlanFromCloud, callbackQueue: .global(qos: .background)){
                    result in
                    
                    switch result{
                        
                    case .success(_):
                        print("Successfully updated Task \(updatedCarePlanFromCloud) from the Cloud to CareStore")
                        completion(true,nil)
                    case .failure(let error):
                        print("Error updating Task \(updatedCarePlanFromCloud) from the Cloud to CareStore")
                        completion(false,error)
                    }
                }
            }else{
                completion(true,nil)
            }
        }else{
            if ((self.clock > parse.clock) || overwriteRemote){
                parse.copyCareKit(careKit, clone: overwriteRemote, store: store){_ in
                    parse.clock = self.clock //Place stamp on this entity since it's correctly linked to Parse
                    //An update may occur when Internet isn't available, try to update at some point
                    parse.saveAndCheckRemoteID(store){
                        (success,error) in
                        
                        if !success{
                            print("Error in \(self.parseClassName).compareUpdate(). Error updating \(careKit)")
                        }else{
                            print("Successfully updated Task \(self) in the Cloud")
                        }
                        completion(success,nil)
                    }
               }
            }else{
                //This should throw a conflict as pullRevisions should have made sure it doesn't happen. Ignoring should allow the newer one to be pulled from the cloud, so we do nothing here
                print("Warning in \(self.parseClassName).compareUpdate(). KnowledgeVector in Cloud \(parse.clock) >= \(self.clock). This should never occur. It should get fixed in next pullRevision. Local: \(self)... Cloud: \(parse)")
                completion(false,nil)
            }
        }
    }
    
    open func deleteFromCloud(_ store: OCKAnyStoreProtocol, usingKnowledgeVector:Bool=false, completion: @escaping(Bool,Error?) -> Void){
        guard let _ = User.current() else{
            completion(false,nil)
            return
        }
        
        //Get latest item from the Cloud to compare against
        let query = Task.query()!
        query.whereKey(kPCKTaskEntityIdKey, equalTo: self.entityId)
        query.includeKeys([kPCKTaskElementsKey,kPCKTaskNotesKey])
        query.getFirstObjectInBackground(){
            (objects, error) in
            guard let foundObject = objects as? Task else{
                completion(false,nil)
                return
            }
            self.compareDelete(foundObject, store: store, usingKnowledgeVector: usingKnowledgeVector, completion: completion)
        }
    }
    
    func compareDelete(_ parse: Task, store: OCKAnyStoreProtocol, usingKnowledgeVector:Bool, completion: @escaping(Bool,Error?) -> Void){
        guard let careKitLastUpdated = self.locallyUpdatedAt,
            let cloudUpdatedAt = parse.locallyUpdatedAt else{
            completion(false,nil)
            return
        }
        
        if ((cloudUpdatedAt <= careKitLastUpdated) || usingKnowledgeVector){
            parse.elements.forEach{
                $0.deleteInBackground()
            }
            parse.notes?.forEach{
                $0.deleteInBackground()
            }
            parse.deleteInBackground{
                (success, error) in
                if !success{
                    guard let error = error else{return}
                    print("Error in Task.deleteFromCloud(). \(error)")
                }else{
                    print("Successfully deleted Task \(self) in the Cloud")
                }
                completion(success,error)
            }
        }else {
            //The updated version in the cloud is newer, local delete has already occured, so updated the device with the newer one from the cloud
            guard let updatedCarePlanFromCloud = parse.convertToCareKit() else{
                completion(false,nil)
                return
            }
            store.updateAnyTask(updatedCarePlanFromCloud, callbackQueue: .global(qos: .background)){
                result in
                switch result{
                case .success(_):
                    print("Successfully deleting Task \(updatedCarePlanFromCloud) from the Cloud to CareStore")
                    completion(true,nil)
                case .failure(let error):
                    print("Error deleting Task \(updatedCarePlanFromCloud) from the Cloud to CareStore")
                    completion(false,error)
                }
            }
        }
    }
    
    open func addToCloud(_ store: OCKAnyStoreProtocol, usingKnowledgeVector:Bool=false, overwriteRemote: Bool=false, completion: @escaping(Bool,Error?) -> Void){
        guard let _ = User.current()else{
            completion(false,nil)
            return
        }
        
        //Check to see if already in the cloud
        let query = Task.query()!
        query.whereKey(kPCKTaskEntityIdKey, equalTo: self.entityId)
        query.includeKeys([kPCKTaskCarePlanKey,kPCKTaskElementsKey,kPCKTaskNotesKey])
        query.findObjectsInBackground(){
            (objects, error) in
            guard let foundObjects = objects else{
                guard let error = error as NSError?,
                    let errorDictionary = error.userInfo["error"] as? [String:Any],
                    let reason = errorDictionary["routine"] as? String else {
                    completion(false,nil)
                    return
                }
                //If the query was looking in a column that wasn't a default column, it will return nil if the table doesn't contain the custom column
                if reason == "errorMissingColumn"{
                    //Saving the new item with the custom column should resolve the issue
                    print("This table '\(self.parseClassName)' either doesn't exist or is missing a column. Attempting to create the table and add new data to it...")
                    //Make wallclock level entities compatible with KnowledgeVector by setting it's initial clock to 0
                    if !usingKnowledgeVector{
                        self.clock = 0
                    }
                    self.saveAndCheckRemoteID(store, completion: completion)
                }else{
                    //There was a different issue that we don't know how to handle
                    print("Error in \(self.parseClassName).addToCloud(). \(error.localizedDescription)")
                    completion(false,nil)
                }
                return
            }
            
            //If object already in the Cloud, exit
            if foundObjects.count > 0{
                //Maybe this needs to be updated of instead
                self.updateCloud(store, usingKnowledgeVector: usingKnowledgeVector, overwriteRemote: overwriteRemote, completion: completion)
            }else{
                //Make wallclock level entities compatible with KnowledgeVector by setting it's initial clock to 0
                if !usingKnowledgeVector{
                    self.clock = 0
                }
                self.saveAndCheckRemoteID(store, completion: completion)
            }
        }
    }
    
    private func saveAndCheckRemoteID(_ store: OCKAnyStoreProtocol, completion: @escaping(Bool,Error?) -> Void){
        guard let store = store as? OCKStore else{
            completion(false,nil)
            return
        }
        stampRelationalEntities()
        self.saveInBackground{(success, error) in
            if success{
                print("Successfully saved \(self) in Cloud.")
                //Need to save remoteId for this and all relational data
                store.fetchTask(withID: self.entityId, callbackQueue: .global(qos: .background)){
                    result in
                    switch result{
                    case .success(var mutableEntity):
                        if mutableEntity.remoteID == nil{
                            mutableEntity.remoteID = self.objectId
                            store.updateAnyTask(mutableEntity){
                                result in
                                switch result{
                                case .success(let updatedTask):
                                    print("Updated remoteID of task \(updatedTask)")
                                    completion(true, nil)
                                case .failure(let error):
                                    print("Error in \(self.parseClassName).addToCloud() updating remoteID. \(error)")
                                    completion(false,error)
                                }
                            }
                        }else{
                            if mutableEntity.remoteID! != self.objectId{
                                print("Error in \(self.parseClassName).saveAndCheckRemoteID(). remoteId \(mutableEntity.remoteID!) should equal \(self.objectId!)")
                                completion(false,error)
                            }else{
                                completion(true,nil)
                            }
                            return
                        }
                    case .failure(let error):
                        print("Error in Contact.addToCloud(). \(error)")
                        completion(false,error)
                    }
                }
            }else{
                print("Error in \(self.parseClassName).addToCloud(). \(String(describing: error))")
                completion(false,error)
            }
        }
    }
    
    open func copyCareKit(_ taskAny: OCKAnyTask, clone:Bool, store: OCKAnyStoreProtocol, completion: @escaping(Task?) -> Void){
        
        guard let _ = User.current(),
            let task = taskAny as? OCKTask else{
            completion(nil)
            return
        }
        guard let uuid = task.uuid?.uuidString else{
            print("Error in \(parseClassName). Entity missing uuid: \(task)")
            completion(nil)
            return
        }
        self.uuid = uuid
        self.entityId = task.id
        self.groupIdentifier = task.groupIdentifier
        self.title = task.title
        self.impactsAdherence = task.impactsAdherence
        self.tags = task.tags
        self.source = task.source
        self.asset = task.asset
        self.timezone = task.timezone.abbreviation()!
        self.locallyUpdatedAt = task.updatedDate
        self.userInfo = task.userInfo
        if clone{
            self.locallyCreatedAt = task.createdDate
            self.notes = task.notes?.compactMap{Note(careKitEntity: $0)}
            self.elements = task.schedule.elements.compactMap{ScheduleElement(careKitEntity: $0)}
        }else{
            //Only copy this over if the Local Version is older than the Parse version
            if self.locallyCreatedAt == nil {
                self.locallyCreatedAt = task.createdDate
            } else if self.locallyCreatedAt != nil && task.createdDate != nil{
                if task.createdDate! < self.locallyCreatedAt!{
                    self.locallyCreatedAt = task.createdDate
                }
            }
            self.notes = Note.updateIfNeeded(self.notes, careKit: task.notes)
            self.elements = ScheduleElement.updateIfNeeded(self.elements, careKit: task.schedule.elements)
        }
        
        //If no CarePlan, we are finished
        guard let carePlanLocalID = task.carePlanUUID else{
            completion(self)
            return
        }
        
        var query = OCKCarePlanQuery()
        query.uuids = [carePlanLocalID]
        store.fetchAnyCarePlans(query: query, callbackQueue: .global(qos: .background)){
            result in
            
            switch result{
            case .success(let plan):
                guard let foundPlan = plan.first else{
                    completion(nil)
                    return
                }
                self.carePlanId = foundPlan.id
                //Attempt to link based off of local database
                guard let carePlanRemoteID = foundPlan.remoteID else{
                    //Local CarePlan hasn't been linked with it's Cloud version, see if we can link to Cloud version
                    let carePlanQuery = CarePlan.query()!
                    carePlanQuery.whereKey(kPCKCarePlanEntityIdKey, equalTo: foundPlan.id)
                    carePlanQuery.findObjectsInBackground(){
                        (objects, error) in
                        guard let carePlanFound = objects?.first as? CarePlan else{
                            completion(self)
                            return
                        }
                        self.carePlan = carePlanFound
                        completion(self)
                    }
                    return
                }
                //Link to Parse based on remoteId
                self.carePlan = CarePlan(withoutDataWithObjectId: carePlanRemoteID)
                completion(self)
            case .failure(_):
                print("")
                completion(nil)
            }
        }
    }
    
    //Note that Tasks have to be saved to CareKit first in order to properly convert Outcome to CareKit
    open func convertToCareKit()->OCKTask?{
        
        guard var task = createDecodedEntity() else{return nil}
        task.groupIdentifier = self.groupIdentifier
        task.tags = self.tags
        task.source = self.source
        task.instructions = self.instructions
        task.impactsAdherence = self.impactsAdherence
        task.groupIdentifier = self.groupIdentifier
        task.asset = self.asset
        task.userInfo = self.userInfo
        if let timeZone = TimeZone(abbreviation: self.timezone){
            task.timezone = timeZone
        }
        task.notes = self.notes?.compactMap{$0.convertToCareKit()}
        task.remoteID = self.objectId
        
        guard let parseCarePlan = self.carePlan,
            let carePlanUUID = UUID(uuidString: parseCarePlan.uuid) else{
            return task
        }
        task.carePlanUUID = carePlanUUID
        return task
    }
    
    open func createDecodedEntity()->OCKTask?{
        guard let createdDate = self.locallyCreatedAt?.timeIntervalSinceReferenceDate,
            let updatedDate = self.locallyUpdatedAt?.timeIntervalSinceReferenceDate else{
                print("Error in \(parseClassName).createDecodedEntity(). Missing either locallyCreatedAt \(String(describing: locallyCreatedAt)) or locallyUpdatedAt \(String(describing: locallyUpdatedAt))")
            return nil
        }
        
        let careKitScheduleElements = self.elements.compactMap{$0.convertToCareKit()}
        let schedule = OCKSchedule(composing: careKitScheduleElements)
        let tempEntity = OCKTask(id: self.entityId, title: self.title, carePlanUUID: nil, schedule: schedule)
        let jsonString:String!
        do{
            let jsonData = try JSONEncoder().encode(tempEntity)
            jsonString = String(data: jsonData, encoding: .utf8)!
        }catch{
            print("Error \(error)")
            return nil
        }
        
        //Create bare CareKit entity from json
        let insertValue = "\"uuid\":\"\(self.uuid)\",\"createdDate\":\(createdDate),\"updatedDate\":\(updatedDate)"
        guard let modifiedJson = ParseCareKitUtility.insertReadOnlyKeys(insertValue, json: jsonString),
            let data = modifiedJson.data(using: .utf8) else{return nil}
        let entity:OCKTask!
        do {
            entity = try JSONDecoder().decode(OCKTask.self, from: data)
        }catch{
            print("Error in \(parseClassName).createDecodedEntity(). \(error)")
            return nil
        }
        
        return entity
    }
    
    func stampRelationalEntities(){
        self.notes?.forEach{$0.stamp(self.clock)}
        self.elements.forEach{$0.stamp(self.clock)}
    }
    
    class func pullRevisions(_ localClock: Int, cloudVector: OCKRevisionRecord.KnowledgeVector, mergeRevision: @escaping (OCKRevisionRecord) -> Void){
        
        let query = Task.query()!
        query.whereKey(kPCKTaskClockKey, greaterThanOrEqualTo: localClock)
        query.includeKeys([kPCKTaskCarePlanKey,kPCKTaskElementsKey,kPCKTaskNotesKey])
        query.findObjectsInBackground{ (objects,error) in
            guard let tasks = objects as? [Task] else{
                guard let error = error as NSError?,
                    let errorDictionary = error.userInfo["error"] as? [String:Any],
                    let reason = errorDictionary["routine"] as? String else {return}
                //If the query was looking in a column that wasn't a default column, it will return nil if the table doesn't contain the custom column
                if reason == "errorMissingColumn"{
                    //Saving the new item with the custom column should resolve the issue
                    print("Warning, table Task either doesn't exist or is missing the column \(kPCKTaskClockKey). It should be fixed during the first sync of a Task...")
                }
                let revision = OCKRevisionRecord(entities: [], knowledgeVector: .init())
                mergeRevision(revision)
                return
            }
            let pulled = tasks.compactMap{$0.convertToCareKit()}
            let entities = pulled.compactMap{OCKEntity.task($0)}
            let revision = OCKRevisionRecord(entities: entities, knowledgeVector: cloudVector)
            mergeRevision(revision)
        }
    }
    
    class func pushRevision(_ store: OCKStore, overwriteRemote: Bool, cloudClock: Int, careKitEntity:OCKEntity, completion: @escaping (Error?) -> Void){
        switch careKitEntity {
        case .task(let careKit):
            let _ = Task(careKitEntity: careKit, store: store){
                copied in
                guard let parse = copied as? Task else{return}
                parse.clock = cloudClock //Stamp Entity
                if careKit.deletedDate == nil{
                    parse.addToCloud(store, usingKnowledgeVector: true, overwriteRemote: overwriteRemote){
                        (success,error) in
                        if success{
                            completion(nil)
                        }else{
                            completion(error)
                        }
                    }
                }else{
                    parse.deleteFromCloud(store, usingKnowledgeVector: true){
                        (success,error) in
                        if success{
                            completion(nil)
                        }else{
                            completion(error)
                        }
                    }
                }
            }
        default:
            print("Error in Contact.pushRevision(). Received wrong type \(careKitEntity)")
            completion(nil)
        }
    }
}
<|MERGE_RESOLUTION|>--- conflicted
+++ resolved
@@ -94,63 +94,9 @@
     }
     
     func compareUpdate(_ careKit: OCKTask, parse: Task, store: OCKAnyStoreProtocol, usingKnowledgeVector:Bool, overwriteRemote: Bool, completion: @escaping(Bool,Error?) -> Void){
-<<<<<<< HEAD
-        
         if !usingKnowledgeVector{
             guard let careKitLastUpdated = careKit.updatedDate,
                 let cloudUpdatedAt = parse.locallyUpdatedAt else{
-=======
-        guard let careKitLastUpdated = careKit.updatedDate,
-            let cloudUpdatedAt = parse.locallyUpdatedAt else{
-            completion(false,nil)
-            return
-        }
-    
-        if ((cloudUpdatedAt < careKitLastUpdated) || (usingKnowledgeVector || overwriteRemote)){
-            //Delete schedule elements, they will be replaced by new ones that are copied
-            var scheduleElementsDeleted = 0
-            let scheduleElementCount = parse.elements.count
-            parse.elements.forEach{
-                $0.deleteInBackground{
-                    (success,error) in
-                    scheduleElementsDeleted += 1
-                    if scheduleElementsDeleted == scheduleElementCount{
-                        parse.copyCareKit(careKit, store: store){_ in
-                            //An update may occur when Internet isn't available, try to update at some point
-                            parse.saveAndCheckRemoteID(store){
-                                (success,error) in
-                                
-                                if !success{
-                                    print("Error in \(self.parseClassName).compareUpdate(). Error updating \(careKit)")
-                                }else{
-                                    print("Successfully updated Task \(self) in the Cloud")
-                                }
-                                completion(success,nil)
-                            }
-                        }
-                    }
-                }
-            }
-            //This is bootleg, but the uuid was removed for schedule elements
-            if scheduleElementCount == 0{
-                parse.copyCareKit(careKit, store: store){_ in
-                    //An update may occur when Internet isn't available, try to update at some point
-                    parse.saveAndCheckRemoteID(store){
-                        (success,error) in
-                        
-                        if !success{
-                            print("Error in \(self.parseClassName).compareUpdate(). Error updating \(careKit)")
-                        }else{
-                            print("Successfully updated Task \(self) in the Cloud")
-                        }
-                        completion(success,nil)
-                    }
-                }
-            }
-        }else if ((cloudUpdatedAt > careKitLastUpdated) || !overwriteRemote) {
-            //The cloud version is newer than local, update the local version instead
-            guard let updatedCarePlanFromCloud = parse.convertToCareKit() else{
->>>>>>> de2593bc
                 completion(false,nil)
                 return
             }
