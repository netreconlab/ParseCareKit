//
//  Contact.swift
//  ParseCareKit
//
//  Created by Corey Baker on 1/17/20.
//  Copyright © 2020 Network Reconnaissance Lab. All rights reserved.
//

import Parse
import CareKitStore


open class Contact: PFObject, PFSubclassing, PCKSynchronizedEntity, PCKRemoteSynchronizedEntity {

    //1 to 1 between Parse and CareStore
    @NSManaged public var address:[String:String]?
    @NSManaged public var asset:String?
    @NSManaged public var category:String?
    @NSManaged public var emailAddresses:[String:String]?
    @NSManaged public var entityId:String
    @NSManaged public var groupIdentifier:String?
    @NSManaged public var locallyCreatedAt:Date?
    @NSManaged public var locallyUpdatedAt:Date?
    @NSManaged public var messagingNumbers:[String:String]?
    @NSManaged public var name:[String:String]
    @NSManaged public var notes:[Note]?
    @NSManaged public var organization:String?
    @NSManaged public var otherContactInfo:[String:String]?
    @NSManaged public var phoneNumbers:[String:String]?
    @NSManaged public var role:String?
    @NSManaged public var source:String?
    @NSManaged public var tags:[String]?
    @NSManaged public var timezone:String
    @NSManaged public var title:String?
    @NSManaged public var userInfo:[String:String]?
    @NSManaged public var carePlan:CarePlan?
    @NSManaged public var carePlanId:String?

    //Not 1 to 1
    @NSManaged public var user:User?
    @NSManaged public var author:User
    @NSManaged public var clock:Int
    
    //UserInfo fields on CareStore
    @NSManaged public var uuid:String //maps to id

    public static func parseClassName() -> String {
        return kPCKContactClassKey
    }

    public convenience init(careKitEntity: OCKAnyContact, store: OCKAnyStoreProtocol, completion: @escaping(PCKSynchronizedEntity?) -> Void) {
        self.init()
        self.copyCareKit(careKitEntity, clone: true, store: store, completion: completion)
    }
    
    open func updateCloud(_ store: OCKAnyStoreProtocol, usingKnowledgeVector:Bool=false, overwriteRemote: Bool=false, completion: @escaping(Bool,Error?) -> Void){
        guard let _ = User.current(),
            let store = store as? OCKStore else{
            completion(false,nil)
            return
        }
        
        store.fetchContact(withID: self.entityId, callbackQueue: .global(qos: .background)){
            result in
            switch result{
            case .success(let contact):
                guard let remoteID = contact.remoteID else{
                    
                    //Check to see if this entity is already in the Cloud, but not matched locally
                    let query = Contact.query()!
                    query.whereKey(kPCKContactEntityIdKey, equalTo: contact.id)
                    query.includeKeys([kPCKContactAuthorKey,kPCKContactUserKey,kPCKContactCarePlanKey,kPCKCarePlanNotesKey])
                    query.findObjectsInBackground{
                        (objects, error) in
                        
                        guard let foundObject = objects?.first as? Contact else{
                            completion(false,error)
                            return
                        }
                        self.compareUpdate(contact, parse: foundObject, store: store, usingKnowledgeVector: usingKnowledgeVector, overwriteRemote: overwriteRemote, completion: completion)
                    }
                    return
                }
                
                //Get latest item from the Cloud to compare against
                let query = Contact.query()!
                query.whereKey(kPCKContactObjectIdKey, equalTo: remoteID)
                query.includeKeys([kPCKContactAuthorKey,kPCKContactUserKey,kPCKContactCarePlanKey,kPCKCarePlanNotesKey])
                query.includeKey(kPCKContactAuthorKey)
                query.findObjectsInBackground{
                    (objects, error) in
                    
                    guard let foundObject = objects?.first as? Contact else{
                        completion(false,error)
                        return
                    }
                    self.compareUpdate(contact, parse: foundObject, store: store, usingKnowledgeVector: usingKnowledgeVector, overwriteRemote: overwriteRemote, completion: completion)
                }
            case .failure(let error):
                print("Error adding contact to cloud \(error)")
                completion(false,error)
            }
        }
    }
    
    func compareUpdate(_ careKit: OCKContact, parse: Contact, store: OCKAnyStoreProtocol, usingKnowledgeVector: Bool, overwriteRemote: Bool, completion: @escaping(Bool,Error?) -> Void){
<<<<<<< HEAD
        if !usingKnowledgeVector{
            guard let careKitLastUpdated = careKit.updatedDate,
                let cloudUpdatedAt = parse.locallyUpdatedAt else{
=======
        guard let careKitLastUpdated = careKit.updatedDate,
            let cloudUpdatedAt = parse.locallyUpdatedAt else{
            completion(false,nil)
            return
        }
        if ((cloudUpdatedAt < careKitLastUpdated) || (usingKnowledgeVector || overwriteRemote)){
            parse.copyCareKit(careKit, store: store){_ in
                //An update may occur when Internet isn't available, try to update at some point
                parse.saveAndCheckRemoteID(store){
                    (success,error) in
                    
                    if !success{
                        print("Error in \(self.parseClassName).updateCloud(). Couldn't update \(careKit)")
                    }else{
                        print("Successfully updated Contact \(parse) in the Cloud")
                    }
                    completion(success,error)
                }
            }
            
        }else if ((cloudUpdatedAt > careKitLastUpdated) || overwriteRemote) {
            //The cloud version is newer than local, update the local version instead
            guard let updatedCarePlanFromCloud = parse.convertToCareKit() else{
>>>>>>> de2593bc
                completion(false,nil)
                return
            }
            if ((cloudUpdatedAt < careKitLastUpdated) || overwriteRemote){
                parse.copyCareKit(careKit, clone: overwriteRemote, store: store){_ in
                    parse.saveAndCheckRemoteID(store){
                        (success,error) in
                        
                        if !success{
                            print("Error in \(self.parseClassName).updateCloud(). Couldn't update \(careKit)")
                        }else{
                            print("Successfully updated Contact \(parse) in the Cloud")
                        }
                        completion(success,error)
                    }
                }
            }else if ((cloudUpdatedAt > careKitLastUpdated) || overwriteRemote) {
                //The cloud version is newer than local, update the local version instead
                guard let updatedCarePlanFromCloud = parse.convertToCareKit() else{
                    completion(false,nil)
                    return
                }
                store.updateAnyContact(updatedCarePlanFromCloud, callbackQueue: .global(qos: .background)){
                    result in
                    switch result{
                    case .success(_):
                        print("Successfully updated Contact \(updatedCarePlanFromCloud) from the Cloud to CareStore")
                        completion(true,nil)
                    case .failure(let error):
                        print("Error updating Contact \(updatedCarePlanFromCloud) from the Cloud to CareStore")
                        completion(false,error)
                    }
                }
            }else{
                completion(true,nil)
            }
        }else{
            if ((self.clock > parse.clock) || overwriteRemote){
                parse.copyCareKit(careKit, clone: overwriteRemote, store: store){_ in
                    parse.clock = self.clock //Place stamp on this entity since it's correctly linked to Parse
                    parse.saveAndCheckRemoteID(store){
                        (success,error) in
                        
                        if !success{
                            print("Error in \(self.parseClassName).updateCloud(). Couldn't update \(careKit)")
                        }else{
                            print("Successfully updated Contact \(parse) in the Cloud")
                        }
                        completion(success,error)
                    }
                }
            }else{
                //This should throw a conflict as pullRevisions should have made sure it doesn't happen. Ignoring should allow the newer one to be pulled from the cloud, so we do nothing here
                print("Warning in \(self.parseClassName).compareUpdate(). KnowledgeVector in Cloud \(parse.clock) >= \(self.clock). This should never occur. It should get fixed in next pullRevision. Local: \(self)... Cloud: \(parse)")
                completion(false,nil)
            }
        }else{
            completion(true,nil)
        }
        
        
    }
    
    open func deleteFromCloud(_ store: OCKAnyStoreProtocol, usingKnowledgeVector:Bool=false, completion: @escaping(Bool,Error?) -> Void){
        guard let _ = User.current() else{
            return
        }
        
        //Get latest item from the Cloud to compare against
        let query = Contact.query()!
        query.whereKey(kPCKContactEntityIdKey, equalTo: self.entityId)
        query.findObjectsInBackground{
            (objects, error) in
            guard let foundObject = objects?.first as? Contact else{
                return
            }
            self.compareDelete(foundObject, store: store)
        }
    }
    
    func compareDelete(_ parse: Contact, store: OCKAnyStoreProtocol){
        guard let careKitLastUpdated = self.locallyUpdatedAt,
            let cloudUpdatedAt = parse.locallyUpdatedAt else{
            return
        }
        
        if cloudUpdatedAt <= careKitLastUpdated{
            parse.deleteInBackground{
                (success, error) in
                if !success{
                    guard let error = error else{return}
                    print("Error in Contact.deleteFromCloud(). \(error)")
                }else{
                    print("Successfully deleted Contact \(self) in the Cloud")
                }
            }
        }else {
            //The updated version in the cloud is newer, local delete has already occured, so updated the device with the newer one from the cloud
            guard let updatedCarePlanFromCloud = parse.convertToCareKit() else{
                return
            }
            store.updateAnyContact(updatedCarePlanFromCloud, callbackQueue: .global(qos: .background)){
                result in
                
                switch result{
                    
                case .success(_):
                    print("Successfully deleting Contact \(updatedCarePlanFromCloud) from the Cloud to CareStore")
                case .failure(_):
                    print("Error deleting Contact \(updatedCarePlanFromCloud) from the Cloud to CareStore")
                }
            }
        }
    }
    
    open func addToCloud(_ store: OCKAnyStoreProtocol, usingKnowledgeVector:Bool=false, overwriteRemote: Bool=false, completion: @escaping(Bool,Error?) -> Void){
        
        //Check to see if already in the cloud
        let query = Contact.query()!
        query.whereKey(kPCKContactEntityIdKey, equalTo: self.entityId)
        query.includeKeys([kPCKContactAuthorKey,kPCKContactUserKey,kPCKContactCarePlanKey,kPCKCarePlanNotesKey])
        query.findObjectsInBackground(){
            (objects, error) in
            guard let foundObjects = objects else{
                guard let error = error as NSError?,
                    let errorDictionary = error.userInfo["error"] as? [String:Any],
                    let reason = errorDictionary["routine"] as? String else {return}
                //If the query was looking in a column that wasn't a default column, it will return nil if the table doesn't contain the custom column
                if reason == "errorMissingColumn"{
                    //Saving the new item with the custom column should resolve the issue
                    print("This table '\(self.parseClassName)' either doesn't exist or is missing a column. Attempting to create the table and add new data to it...")
                    //Make wallclock level entities compatible with KnowledgeVector by setting it's initial clock to 0
                    if !usingKnowledgeVector{
                        self.clock = 0
                    }
                    self.saveAndCheckRemoteID(store, completion: completion)
                }else{
                    //There was a different issue that we don't know how to handle
                    print("Error in \(self.parseClassName).addToCloud(). \(error.localizedDescription)")
                    completion(false,error)
                }
                return
            }
            //If object already in the Cloud, exit
            if foundObjects.count > 0{
                //Maybe this needs to be updated instead
                self.updateCloud(store, usingKnowledgeVector: usingKnowledgeVector, overwriteRemote: overwriteRemote, completion: completion)
            }else{
                //Make wallclock level entities compatible with KnowledgeVector by setting it's initial clock to 0
                if !usingKnowledgeVector{
                    self.clock = 0
                }
                self.saveAndCheckRemoteID(store, completion: completion)
            }
        }
    }
    
    func saveAndCheckRemoteID(_ store: OCKAnyStoreProtocol, completion: @escaping(Bool,Error?) -> Void){
        guard let store = store as? OCKStore else{
            completion(false,nil)
            return
        }
        stampRelationalEntities()
        self.saveInBackground{(success, error) in
            if success{
                print("Successfully saved \(self) in Cloud.")
                //Need to save remoteId for this and all relational data
                store.fetchContact(withID: self.entityId, callbackQueue: .global(qos: .background)){
                    result in
                    switch result{
                    case .success(var mutableEntity):
                        if mutableEntity.remoteID == nil{
                            mutableEntity.remoteID = self.objectId
                            store.updateAnyContact(mutableEntity){
                                result in
                                switch result{
                                case .success(let updatedContact):
                                    print("Updated remoteID of Contact \(updatedContact)")
                                    completion(true,nil)
                                case .failure(let error):
                                    print("Error in Contact.saveAndCheckRemoteID() updating remoteID of Contact. \(error)")
                                    completion(false,error)
                                }
                            }
                        }else{
                            if mutableEntity.remoteID! != self.objectId{
                                print("Error in \(self.parseClassName).saveAndCheckRemoteID(). remoteId \(mutableEntity.remoteID!) should equal \(self.objectId!)")
                                completion(false,nil)
                            }else{
                                completion(true,nil)
                            }
                        }
                        
                    case .failure(let error):
                        print("Error adding contact to cloud \(error)")
                        completion(false,error)
                    }
                }
                
            }else{
                print("Error in Contact.saveAndCheckRemoteID(). \(String(describing: error))")
                completion(false,error)
            }
        }
    }
    
    open func copyCareKit(_ contactAny: OCKAnyContact, clone: Bool, store: OCKAnyStoreProtocol, completion: @escaping(Contact?) -> Void){
        
        guard let _ = User.current(),
            let contact = contactAny as? OCKContact,
            let store = store as? OCKStore else{
            completion(nil)
            return
        }
        guard let uuid = contact.uuid?.uuidString else{
            print("Error in \(parseClassName). Entity missing uuid: \(contact)")
            completion(nil)
            return
        }
        self.uuid = uuid
        self.entityId = contact.id
        self.groupIdentifier = contact.groupIdentifier
        self.tags = contact.tags
        self.source = contact.source
        self.title = contact.title
        self.role = contact.role
        self.organization = contact.organization
        self.category = contact.category?.rawValue
        self.asset = contact.asset
        self.timezone = contact.timezone.abbreviation()!
        self.name = CareKitParsonNameComponents.familyName.convertToDictionary(contact.name)
        self.locallyUpdatedAt = contact.updatedDate
        self.userInfo = contact.userInfo
        
        if clone{
            self.locallyCreatedAt = contact.createdDate
            self.notes = contact.notes?.compactMap{Note(careKitEntity: $0)}
        }else{
            //Only copy this over if the Local Version is older than the Parse version
            if self.locallyCreatedAt == nil {
                self.locallyCreatedAt = contact.createdDate
            } else if self.locallyCreatedAt != nil && contact.createdDate != nil{
                if contact.createdDate! < self.locallyCreatedAt!{
                    self.locallyCreatedAt = contact.createdDate
                }
            }
            self.notes = Note.updateIfNeeded(self.notes, careKit: contact.notes)
        }
        
        if let emails = contact.emailAddresses{
            var emailAddresses = [String:String]()
            
            for email in emails{
                emailAddresses[email.label] = email.value
            }
            
            self.emailAddresses = emailAddresses
        }
        
        if let others = contact.otherContactInfo{
            
            var otherContactInfo = [String:String]()
            
            for other in others{
                otherContactInfo[other.label] = other.value
            }
           
            self.otherContactInfo = otherContactInfo
        }
        
        if let numbers = contact.phoneNumbers{
            var phoneNumbers = [String:String]()
            for number in numbers{
                phoneNumbers[number.label] = number.value
            }
            
            self.phoneNumbers = phoneNumbers
        }
        
        if let numbers = contact.messagingNumbers{
            var messagingNumbers = [String:String]()
            for number in numbers{
                messagingNumbers[number.label] = number.value
            }
            
            self.messagingNumbers = messagingNumbers
        }
        
        self.address = CareKitPostalAddress.city.convertToDictionary(contact.address)
        
        guard let authorID = contact.userInfo?[kPCKContactUserInfoAuthorUserEntityIdKey] else{
            return
        }
        var query = OCKPatientQuery(for: Date())
        query.ids = [authorID]
        
        var patientRelatedID:String? = nil
        if let relatedID = contact.userInfo?[kPCKContactUserInfoRelatedEntityIdKey] {
            patientRelatedID = relatedID
            query.ids.append(relatedID)
        }
        
        store.fetchPatients(query: query, callbackQueue: .global(qos: .background)){
            result in
            
            switch result{
            case .success(let patientsFound):
                let foundAuthor = patientsFound.filter{$0.id == authorID}.first
                guard let theAuthor = foundAuthor else{return}
                
                if let authorRemoteID = theAuthor.remoteID{
                    
                    self.author = User(withoutDataWithObjectId: authorRemoteID)
                    self.copyRelatedPatient(patientRelatedID, patients: patientsFound){
                        self.copyCarePlan(contact, store: store){
                            completion(self)
                        }
                    }
                }else{
                    let userQuery = User.query()!
                    userQuery.whereKey(kPCKUserEntityIdKey, equalTo: theAuthor.id)
                    userQuery.findObjectsInBackground(){
                        (objects, error) in
                        
                        guard let authorFound = objects?.first as? User else{
                            completion(self)
                            return
                        }
                        
                        self.author = authorFound
                        
                        self.copyRelatedPatient(patientRelatedID, patients: patientsFound){
                            self.copyCarePlan(contact, store: store){
                                completion(self)
                            }
                        }
                    }
                }
            case .failure(_):
                completion(nil)
            }
        }
        
    }
    
    func copyRelatedPatient(_ relatedPatientID:String?, patients:[OCKPatient], completion: @escaping() -> Void){
        
        guard let id = relatedPatientID else{
            completion()
            return
        }
        
        let relatedPatient = patients.filter{$0.id == id}.first
        
        guard let patient = relatedPatient else{
            completion()
            return
        }
        
        guard let relatedRemoteId = patient.remoteID else{
            
            let query = User.query()!
            query.whereKey(kPCKUserEntityIdKey, equalTo: patient.id)
            query.findObjectsInBackground(){
                (objects,error) in
                
                guard let found = objects?.first as? User else{
                    return
                }
                
                self.user = found
                
                completion()
                return
            }
            return
        }
            
        self.user = User.init(withoutDataWithObjectId: relatedRemoteId)
        completion()
    }
    
    func copyCarePlan(_ contact:OCKContact, store: OCKStore, completion: @escaping() -> Void){
        
        //contactInfoDictionary[kPCKContactNotes] = copiedNotes
        guard let carePlanID = contact.carePlanUUID else{
            completion()
            return
        }
        //ID's are the same for related Plans
        var query = OCKCarePlanQuery()
        query.uuids = [carePlanID]
        store.fetchCarePlans(query: query, callbackQueue: .global(qos: .background)){
            result in
            switch result{
            case .success(let carePlans):
                guard let carePlan = carePlans.first else{
                    completion()
                    return
                }
                self.carePlanId = carePlan.id
                guard let carePlanRemoteID = carePlan.remoteID else{
                    
                    let carePlanQuery = CarePlan.query()!
                    carePlanQuery.whereKey(kPCKCarePlanEntityIdKey, equalTo: carePlan.id)
                    carePlanQuery.findObjectsInBackground(){
                        (objects, error) in
                        
                        guard let carePlanFound = objects?.first as? CarePlan else{
                            completion()
                            return
                        }
                        
                        self.carePlan = carePlanFound
                        completion()
                    }
                    return
                }
                self.carePlan = CarePlan(withoutDataWithObjectId: carePlanRemoteID)
                completion()
                
            case .failure(_):
                completion()
            }
        }
    }

    //Note that Tasks have to be saved to CareKit first in order to properly convert Outcome to CareKit
    open func convertToCareKit()->OCKContact?{
        
        guard var contact = createDecodedEntity() else{return nil}
        contact.role = self.role
        contact.title = self.title
        
        if let categoryToConvert = self.category{
            contact.category = OCKContactCategory(rawValue: categoryToConvert)
        }
        
        contact.groupIdentifier = self.groupIdentifier
        contact.tags = self.tags
        contact.source = self.source
<<<<<<< HEAD
        contact.userInfo = self.userInfo
=======
        
        var convertedUserInfo = [
            kPCKContactUserInfoAuthorUserEntityIdKey: self.author.entityId
        ]
        
        if let relatedUser = self.user {
            convertedUserInfo[kPCKContactUserInfoRelatedEntityIdKey] = relatedUser.entityId
        }
        
        contact.userInfo = convertedUserInfo
>>>>>>> de2593bc
        
        contact.organization = self.organization
        contact.address = CareKitPostalAddress.city.convertToPostalAddress(self.address)
        if let parseCategory = self.category{
            contact.category = OCKContactCategory(rawValue: parseCategory)
        }
        contact.groupIdentifier = self.groupIdentifier
        contact.asset = self.asset
        if let timeZone = TimeZone(abbreviation: self.timezone){
            contact.timezone = timeZone
        }
        //contact.effectiveDate = self.effectiveDate
        contact.address = CareKitPostalAddress.city.convertToPostalAddress(self.address)
        contact.remoteID = self.objectId
        
        if let numbers = self.phoneNumbers{
            var numbersToSave = [OCKLabeledValue]()
            for (key,value) in numbers{
                numbersToSave.append(OCKLabeledValue(label: key, value: value))
            }
            contact.phoneNumbers = numbersToSave
        }
        
        if let numbers = self.messagingNumbers{
            var numbersToSave = [OCKLabeledValue]()
            for (key,value) in numbers{
                numbersToSave.append(OCKLabeledValue(label: key, value: value))
            }
            contact.messagingNumbers = numbersToSave
        }
        
        if let labeledValues = self.emailAddresses{
            var labledValuesToSave = [OCKLabeledValue]()
            for (key,value) in labeledValues{
                labledValuesToSave.append(OCKLabeledValue(label: key, value: value))
            }
            contact.emailAddresses = labledValuesToSave
        }
        
        if let labeledValues = self.otherContactInfo{
            var labledValuesToSave = [OCKLabeledValue]()
            for (key,value) in labeledValues{
                labledValuesToSave.append(OCKLabeledValue(label: key, value: value))
            }
            contact.otherContactInfo = labledValuesToSave
        }
        
        guard let carePlanID = self.carePlan?.uuid,
            let carePlanUUID = UUID(uuidString: carePlanID) else{
            return contact
        }
        contact.carePlanUUID = carePlanUUID
        return contact
    }
    
    open func createDecodedEntity()->OCKContact?{
        guard let createdDate = self.locallyCreatedAt?.timeIntervalSinceReferenceDate,
            let updatedDate = self.locallyUpdatedAt?.timeIntervalSinceReferenceDate else{
                print("Error in \(parseClassName).createDecodedEntity(). Missing either locallyCreatedAt \(String(describing: locallyCreatedAt)) or locallyUpdatedAt \(String(describing: locallyUpdatedAt))")
            return nil
        }
            
        let nameComponents = CareKitParsonNameComponents.familyName.convertToPersonNameComponents(self.name)
        let tempEntity = OCKContact(id: self.entityId, name: nameComponents, carePlanUUID: nil)
        let jsonString:String!
        do{
            let jsonData = try JSONEncoder().encode(tempEntity)
            jsonString = String(data: jsonData, encoding: .utf8)!
        }catch{
            print("Error \(error)")
            return nil
        }
        
        //Create bare CareKit entity from json
        let insertValue = "\"uuid\":\"\(self.uuid)\",\"createdDate\":\(createdDate),\"updatedDate\":\(updatedDate)"
        guard let modifiedJson = ParseCareKitUtility.insertReadOnlyKeys(insertValue, json: jsonString),
            let data = modifiedJson.data(using: .utf8) else{return nil}
        let entity:OCKContact!
        do {
            entity = try JSONDecoder().decode(OCKContact.self, from: data)
        }catch{
            print("Error in \(parseClassName).createDecodedEntity(). \(error)")
            return nil
        }
        return entity
    }
    
    func stampRelationalEntities(){
        self.notes?.forEach{$0.stamp(self.clock)}
    }
    
    class func pullRevisions(_ localClock: Int, cloudVector: OCKRevisionRecord.KnowledgeVector, mergeRevision: @escaping (OCKRevisionRecord) -> Void){
        
        let query = Contact.query()!
        query.whereKey(kPCKContactClockKey, greaterThanOrEqualTo: localClock)
        query.includeKeys([kPCKContactAuthorKey,kPCKContactUserKey,kPCKContactCarePlanKey,kPCKCarePlanNotesKey])
        query.findObjectsInBackground{ (objects,error) in
            guard let carePlans = objects as? [Contact] else{
                guard let error = error as NSError?,
                    let errorDictionary = error.userInfo["error"] as? [String:Any],
                    let reason = errorDictionary["routine"] as? String else {return}
                //If the query was looking in a column that wasn't a default column, it will return nil if the table doesn't contain the custom column
                if reason == "errorMissingColumn"{
                    //Saving the new item with the custom column should resolve the issue
                    print("Warning, table Contact either doesn't exist or is missing the column \(kPCKOutcomeClockKey). It should be fixed during the first sync of an Outcome...")
                }
                let revision = OCKRevisionRecord(entities: [], knowledgeVector: .init())
                mergeRevision(revision)
                return
            }
            let pulled = carePlans.compactMap{$0.convertToCareKit()}
            let entities = pulled.compactMap{OCKEntity.contact($0)}
            let revision = OCKRevisionRecord(entities: entities, knowledgeVector: cloudVector)
            mergeRevision(revision)
        }
    }
    
    class func pushRevision(_ store: OCKStore, overwriteRemote: Bool, cloudClock: Int, careKitEntity:OCKEntity, completion: @escaping (Error?) -> Void){
        switch careKitEntity {
        case .contact(let careKit):
            let _ = Contact(careKitEntity: careKit, store: store){
                copied in
                guard let parse = copied as? Contact else{return}
                parse.clock = cloudClock //Stamp Entity
                if careKit.deletedDate == nil{
                    parse.addToCloud(store, usingKnowledgeVector: true){
                        (success,error) in
                        if success{
                            completion(nil)
                        }else{
                            completion(error)
                        }
                    }
                }else{
                    parse.deleteFromCloud(store, usingKnowledgeVector: true){
                        (success,error) in
                        if success{
                            completion(nil)
                        }else{
                            completion(error)
                        }
                    }
                }
            }
        default:
            print("Error in Contact.pushRevision(). Received wrong type \(careKitEntity)")
            completion(nil)
        }
    }
}
<|MERGE_RESOLUTION|>--- conflicted
+++ resolved
@@ -104,35 +104,9 @@
     }
     
     func compareUpdate(_ careKit: OCKContact, parse: Contact, store: OCKAnyStoreProtocol, usingKnowledgeVector: Bool, overwriteRemote: Bool, completion: @escaping(Bool,Error?) -> Void){
-<<<<<<< HEAD
         if !usingKnowledgeVector{
             guard let careKitLastUpdated = careKit.updatedDate,
                 let cloudUpdatedAt = parse.locallyUpdatedAt else{
-=======
-        guard let careKitLastUpdated = careKit.updatedDate,
-            let cloudUpdatedAt = parse.locallyUpdatedAt else{
-            completion(false,nil)
-            return
-        }
-        if ((cloudUpdatedAt < careKitLastUpdated) || (usingKnowledgeVector || overwriteRemote)){
-            parse.copyCareKit(careKit, store: store){_ in
-                //An update may occur when Internet isn't available, try to update at some point
-                parse.saveAndCheckRemoteID(store){
-                    (success,error) in
-                    
-                    if !success{
-                        print("Error in \(self.parseClassName).updateCloud(). Couldn't update \(careKit)")
-                    }else{
-                        print("Successfully updated Contact \(parse) in the Cloud")
-                    }
-                    completion(success,error)
-                }
-            }
-            
-        }else if ((cloudUpdatedAt > careKitLastUpdated) || overwriteRemote) {
-            //The cloud version is newer than local, update the local version instead
-            guard let updatedCarePlanFromCloud = parse.convertToCareKit() else{
->>>>>>> de2593bc
                 completion(false,nil)
                 return
             }
@@ -574,20 +548,7 @@
         contact.groupIdentifier = self.groupIdentifier
         contact.tags = self.tags
         contact.source = self.source
-<<<<<<< HEAD
         contact.userInfo = self.userInfo
-=======
-        
-        var convertedUserInfo = [
-            kPCKContactUserInfoAuthorUserEntityIdKey: self.author.entityId
-        ]
-        
-        if let relatedUser = self.user {
-            convertedUserInfo[kPCKContactUserInfoRelatedEntityIdKey] = relatedUser.entityId
-        }
-        
-        contact.userInfo = convertedUserInfo
->>>>>>> de2593bc
         
         contact.organization = self.organization
         contact.address = CareKitPostalAddress.city.convertToPostalAddress(self.address)
