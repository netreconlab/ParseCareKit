--- conflicted
+++ resolved
@@ -24,7 +24,7 @@
 - [x] OCKOutcome <-> Outcome
 - [x] OCKRevisionRecord.Clock <-> Clock
 
-ParseCareKit enables iOS and watchOS devices belonging to the same user to be reactively sychronized using [ParseLiveQuery](https://docs.parseplatform.org/parse-server/guide/#live-queries) without the need of push notifications assuming the [LiveQuery server has been configured](https://docs.parseplatform.org/parse-server/guide/#livequery-server). 
+ParseCareKit enables iOS and watchOS devices belonging to the same user to be reactively sychronized using [ParseLiveQuery](https://docs.parseplatform.org/parse-server/guide/#live-queries) without the need of push notifications assuming the [LiveQuery server has been configured](https://docs.parseplatform.org/parse-server/guide/#livequery-server).
 
 ## CareKit Sample App with ParseCareKit
 A sample app, [CareKitSample-ParseCareKit](https://github.com/netreconlab/CareKitSample-ParseCareKit), connects to the aforementioned [parse-hipaa](https://github.com/netreconlab/parse-hipaa) and demonstrates how CareKit data can be easily synched to the Cloud using ParseCareKit.
@@ -69,7 +69,7 @@
 **If you have CareKit already in your project via SPM or copied, you will need to remove it as ParseCareKit comes with the a compatibile version of CareKit and a conflict of CareKit appearing twice will cause your app to crash**
 
 ## Setup Parse Server
-For details on how to setup parse-server, follow the directions [here](https://github.com/parse-community/parse-server#getting-started) or look at their detailed [guide](https://docs.parseplatform.org/parse-server/guide/). Note that standard deployment locally on compouter, docker, AWS, Google Cloud, isn't HIPAA complaint by default. 
+For details on how to setup parse-server, follow the directions [here](https://github.com/parse-community/parse-server#getting-started) or look at their detailed [guide](https://docs.parseplatform.org/parse-server/guide/). Note that standard deployment locally on compouter, docker, AWS, Google Cloud, isn't HIPAA complaint by default.
 
 ### Protecting Patients data in the Cloud using ACL's
 You should set the default access for information you placed on your parse-server using ParseCareKit. To do this, you can set the default read/write access for all classes. For example, to make all data created to only be read and written by the user who created at do the following in `AppDelegate.swift`:
@@ -96,7 +96,7 @@
 ParseCareKit stays synchronized with the `OCKStore` by leveraging `OCKRemoteSynchronizable`.  I recommend having this as a singleton, as it can handle all syncs from the carestore. An example is below:
 
 ```swift
-/*Use Clock and OCKRemoteSynchronizable to keep data synced. 
+/*Use Clock and OCKRemoteSynchronizable to keep data synced.
 This works with 1 or many devices per patient.*/
 let uuid = UUID(uuidString: "3B5FD9DA-C278-4582-90DC-101C08E7FC98")!
 let remoteStoreManager = ParseRemote(uuid: uuid, auto: true)
@@ -115,7 +115,7 @@
 
 //Store the possible uuids for each type
 PCKUser.current.userTypes = userTypeUUIDDictionary //Note that you need to save the UUID in string form to Parse
-PCKUser.current.loggedInType = "doctor" 
+PCKUser.current.loggedInType = "doctor"
 PCKUser.current.saveInBackground()
 
 //Start synch with the correct knowlege vector for the particular type of user
@@ -123,7 +123,7 @@
 let userTypeUUIDString = PCKUser.current.userTypes[lastLoggedInType] as! String
 let userTypeUUID = UUID(uuidString: userTypeUUID)!
 
-//Start synching 
+//Start synching
 let remoteStoreManager = ParseRemote(uuid: userTypeUUID, auto: true)
 let dataStore = OCKStore(name: "myDataStore", type: .onDisk, remote: remoteStoreManager)
 remoteStoreManager.delegate = self //Conform to this protocol if you are writing custom CloudCode in Parse and want to push syncs
@@ -142,7 +142,7 @@
             print(error?.localizedDescription ?? "Successful sync with remote!")
         }
     }
-    
+
     func remote(_ remote: OCKRemoteSynchronizable, didUpdateProgress progress: Double) {
         print("Completed: \(progress)")
     }
@@ -192,11 +192,7 @@
     .patient: CancerPatient()
 ]
 
-<<<<<<< HEAD
-remoteStoreManager = ParseRemoteSynchronizationManager(uuid: uuid, auto: true, replacePCKStoreClasses: updatedConcreteClasses)
-=======
 remoteStoreManager = ParseRemote(uuid: uuid, auto: true, replacePCKStoreClasses: updatedConcreteClasses)
->>>>>>> f4d8f989
 dataStore = OCKStore(name: storeName, type: .onDisk(), remote: remoteStoreManager)
 remoteStoreManager.delegate = self
 remoteStoreManager.parseRemoteDelegate = self
@@ -211,9 +207,9 @@
 ```swift
 struct Doctor: Patient {
     public var type:String?
-    
+
     func new(with careKitEntity: OCKEntity)->PCKSynchronizable? {
-        
+
         switch careKitEntity {
         case .patient(let entity):
             return Doctor(careKitEntity: entity)
@@ -222,28 +218,28 @@
             completion(nil)
         }
     }
-    
+
     //Add a convienience initializer to to ensure that that the doctor class is always created correctly
     init(careKitEntity: OCKAnyPatient {
         self.init()
         self.copyCareKit(careKitEntity)
         self.userInfo = [kPCKCustomClassKey: self.className]
     }
-    
+
     copyCareKit(_ patientAny: OCKAnyPatient)->Patient? {
-        
+
         guard let doctor = patientAny as? OCKPatient else{
             return nil
         }
-        
+
         super.copyCareKit(doctor, clone: clone)
         self.type = cancerPatient.userInfo?["CustomDoctorUserInfoTypeKey"]
         return seld
     }
-    
+
     func convertToCareKit() -> OCKPatient? {
         guard var partiallyConvertedDoctor = super.convertToCareKit() else{return nil}
-        
+
         var userInfo: [String:String]!
         if partiallyConvertedDoctor.userInfo == nil{
             userInfo = [String:String]()
@@ -253,7 +249,7 @@
         if let type = self.type{
             userInfo["CustomDoctorUserInfoTypeKey"] = type
         }
-        
+
         partiallyConvertedDoctor?.userInfo = userInfo
         return partiallyConvertedPatient
     }
@@ -269,27 +265,27 @@
 //Initialize new Parse doctor with the CareKit one
 _ = Doctor(careKitEntity: newCareKitDoctor){
    doctor in
-   
+
    //Make sure the Doctor was created as Parse doctor
    guard let newParseDoctor = doctor as? Doctor else{
        return
    }
-   
+
    //Make any edits you need to the new doctor
-   newParseDoctor.type = "Cancer" //This was a custom value added in the Doctor class 
+   newParseDoctor.type = "Cancer" //This was a custom value added in the Doctor class
    newParseDoctor.sex = "Female" //This default from OCKPatient, Doctor has all defaults of it's CareKit counterpart
-   
-   
+
+
    guard let updatedCareKitDoctor = newParseDoctor.convertToCareKit() else {
        completion(nil,nil)
        return
    }
-   
+
    store.addPatient(updatedCareKitDoctor, callbackQueue: .main){
        result in
-       
+
        switch result{
-       
+
        case .success(let doctor):
            print("Successfully add the doctor to the CareStore \(updatedCareKitDoctor)")
            print("CareKit and ParseCareKit will automatically handle syncing this data to the Parse Server")
@@ -309,7 +305,7 @@
 let query = Patient.query(for: Date())
 
 query.find(callbackQueue: .main){ results in
-            
+
     switch results {
 
     case .success(let patients):
@@ -340,4 +336,4 @@
 
 ### Custom OCKStores
 
-If you have a custom store, and have created your own entities, you simply need to conform to  `PCKVersionable` (OCKPatient, OCKCarePlan, OCKTask, OCKContact, OCKOutcome) protocols. In addition you will need to conform to `PCKSynchronizable`. You can look through ParseCareKit entities such as `CarePlan`(`PCKVersionable`) as a reference for building your own. +If you have a custom store, and have created your own entities, you simply need to conform to  `PCKVersionable` (OCKPatient, OCKCarePlan, OCKTask, OCKContact, OCKOutcome) protocols. In addition you will need to conform to `PCKSynchronizable`. You can look through ParseCareKit entities such as `CarePlan`(`PCKVersionable`) as a reference for building your own.