--- conflicted
+++ resolved
@@ -342,8 +342,4 @@
 
 ### Custom OCKStores
 
-<<<<<<< HEAD
-If you have a custom store, and have created your own entities, you simply need to conform to  `PCKVersionable` (OCKPatient, OCKCarePlan, OCKTask, OCKContact, OCKOutcome) protocols. In addition you will need to conform to `PCKSynchronizable`. You can look through ParseCareKit entities such as `CarePlan`(`PCKVersionable`) as a reference for building your own.
-=======
-If you have a custom store, and have created your own entities, you simply need to conform to  `PCKVersionable` (OCKPatient, OCKCarePlan, OCKTask, OCKContact, OCKOutcome) protocols. In addition you will need to conform to `PCKSynchronizable`. You can look through ParseCareKit entities such as `PCKCarePlan`(`PCKVersionable`) as a reference for building your own. 
->>>>>>> b080e593
+If you have a custom store, and have created your own entities, you simply need to conform to  `PCKVersionable` (OCKPatient, OCKCarePlan, OCKTask, OCKContact, OCKOutcome) protocols. In addition you will need to conform to `PCKSynchronizable`. You can look through ParseCareKit entities such as `PCKCarePlan`(`PCKVersionable`) as a reference for building your own. 