// !$*UTF8*$!
{
	archiveVersion = 1;
	classes = {
	};
	objectVersion = 50;
	objects = {

/* Begin PBXBuildFile section */
		9119D5F0245618D7001B7AA3 /* ParseCareKit.h in Headers */ = {isa = PBXBuildFile; fileRef = 9119D5EE245618D7001B7AA3 /* ParseCareKit.h */; settings = {ATTRIBUTES = (Public, ); }; };
		9119D60124561A28001B7AA3 /* Contact.swift in Sources */ = {isa = PBXBuildFile; fileRef = 9119D5F824561A28001B7AA3 /* Contact.swift */; };
		9119D60224561A28001B7AA3 /* ScheduleElement.swift in Sources */ = {isa = PBXBuildFile; fileRef = 9119D5F924561A28001B7AA3 /* ScheduleElement.swift */; };
		9119D60324561A28001B7AA3 /* Task.swift in Sources */ = {isa = PBXBuildFile; fileRef = 9119D5FA24561A28001B7AA3 /* Task.swift */; };
		9119D60424561A28001B7AA3 /* Patient.swift in Sources */ = {isa = PBXBuildFile; fileRef = 9119D5FB24561A28001B7AA3 /* Patient.swift */; };
		9119D60624561A28001B7AA3 /* Note.swift in Sources */ = {isa = PBXBuildFile; fileRef = 9119D5FD24561A28001B7AA3 /* Note.swift */; };
		9119D60724561A28001B7AA3 /* CarePlan.swift in Sources */ = {isa = PBXBuildFile; fileRef = 9119D5FE24561A28001B7AA3 /* CarePlan.swift */; };
		9119D60824561A28001B7AA3 /* Outcome.swift in Sources */ = {isa = PBXBuildFile; fileRef = 9119D5FF24561A28001B7AA3 /* Outcome.swift */; };
		9119D60924561A28001B7AA3 /* OutcomeValue.swift in Sources */ = {isa = PBXBuildFile; fileRef = 9119D60024561A28001B7AA3 /* OutcomeValue.swift */; };
		9119D60B24561B02001B7AA3 /* ParseCareKitConstants.swift in Sources */ = {isa = PBXBuildFile; fileRef = 9119D60A24561B02001B7AA3 /* ParseCareKitConstants.swift */; };
		9119D60D24561B22001B7AA3 /* ParseCareKitUtility.swift in Sources */ = {isa = PBXBuildFile; fileRef = 9119D60C24561B22001B7AA3 /* ParseCareKitUtility.swift */; };
		9119D61F24562933001B7AA3 /* Pods_ParseCareKit.framework in Frameworks */ = {isa = PBXBuildFile; fileRef = 71C1D5A6F236FB79121D04EA /* Pods_ParseCareKit.framework */; };
		9119D62024562933001B7AA3 /* Pods_ParseCareKit.framework in Embed Frameworks */ = {isa = PBXBuildFile; fileRef = 71C1D5A6F236FB79121D04EA /* Pods_ParseCareKit.framework */; settings = {ATTRIBUTES = (CodeSignOnCopy, RemoveHeadersOnCopy, ); }; };
		9119D69A245689DA001B7AA3 /* README.md in Resources */ = {isa = PBXBuildFile; fileRef = 9119D699245689D9001B7AA3 /* README.md */; };
		916570D72462DABC008F2997 /* ParseRemoteSynchronizationManager.swift in Sources */ = {isa = PBXBuildFile; fileRef = 916570D62462DABC008F2997 /* ParseRemoteSynchronizationManager.swift */; };
		918F07EE247D66C800C3A205 /* PCKObject.swift in Sources */ = {isa = PBXBuildFile; fileRef = 918F07ED247D66C800C3A205 /* PCKObject.swift */; };
		918F07F0247D66E100C3A205 /* PCKVersionedObject.swift in Sources */ = {isa = PBXBuildFile; fileRef = 918F07EF247D66E100C3A205 /* PCKVersionedObject.swift */; };
		918F07F6247FFF7900C3A205 /* PCKObject+CarePlan.swift in Sources */ = {isa = PBXBuildFile; fileRef = 918F07F5247FFF7900C3A205 /* PCKObject+CarePlan.swift */; };
		918F07F82480000800C3A205 /* PCKVersionedObject+CarePlan.swift in Sources */ = {isa = PBXBuildFile; fileRef = 918F07F72480000800C3A205 /* PCKVersionedObject+CarePlan.swift */; };
		918F07FA248006E000C3A205 /* PCKVersionedObject+Contact.swift in Sources */ = {isa = PBXBuildFile; fileRef = 918F07F9248006E000C3A205 /* PCKVersionedObject+Contact.swift */; };
		918F07FC248006FE00C3A205 /* PCKVersionedObject+Patient.swift in Sources */ = {isa = PBXBuildFile; fileRef = 918F07FB248006FE00C3A205 /* PCKVersionedObject+Patient.swift */; };
		918F07FE2480070D00C3A205 /* PCKVersionedObject+Task.swift in Sources */ = {isa = PBXBuildFile; fileRef = 918F07FD2480070D00C3A205 /* PCKVersionedObject+Task.swift */; };
		918F080024800B9D00C3A205 /* PCKObject+Contact.swift in Sources */ = {isa = PBXBuildFile; fileRef = 918F07FF24800B9D00C3A205 /* PCKObject+Contact.swift */; };
		918F080224800BAE00C3A205 /* PCKObject+Note.swift in Sources */ = {isa = PBXBuildFile; fileRef = 918F080124800BAE00C3A205 /* PCKObject+Note.swift */; };
		918F080424800BC600C3A205 /* PCKObject+Outcome.swift in Sources */ = {isa = PBXBuildFile; fileRef = 918F080324800BC600C3A205 /* PCKObject+Outcome.swift */; };
		918F080624800BD800C3A205 /* PCKObject+OutcomeValue.swift in Sources */ = {isa = PBXBuildFile; fileRef = 918F080524800BD800C3A205 /* PCKObject+OutcomeValue.swift */; };
		918F080824800BF000C3A205 /* PCKObject+Patient.swift in Sources */ = {isa = PBXBuildFile; fileRef = 918F080724800BF000C3A205 /* PCKObject+Patient.swift */; };
		918F080A24800BFF00C3A205 /* PCKObject+Task.swift in Sources */ = {isa = PBXBuildFile; fileRef = 918F080924800BFF00C3A205 /* PCKObject+Task.swift */; };
		91AA07232466F0CD00B39452 /* KnowledgeVector.swift in Sources */ = {isa = PBXBuildFile; fileRef = 91AA07222466F0CD00B39452 /* KnowledgeVector.swift */; };
		91D5287A24813AF70022292B /* PCKSynchronized.swift in Sources */ = {isa = PBXBuildFile; fileRef = 91D5287924813AF70022292B /* PCKSynchronized.swift */; };
		B732F6BC142F259E372324D9 /* Pods_ParseCareKit.framework in Frameworks */ = {isa = PBXBuildFile; fileRef = 91AD929524A50C4100925D4D /* Pods_ParseCareKit.framework */; };
/* End PBXBuildFile section */

/* Begin PBXCopyFilesBuildPhase section */
		9119D62124562933001B7AA3 /* Embed Frameworks */ = {
			isa = PBXCopyFilesBuildPhase;
			buildActionMask = 2147483647;
			dstPath = "";
			dstSubfolderSpec = 10;
			files = (
				9119D62024562933001B7AA3 /* Pods_ParseCareKit.framework in Embed Frameworks */,
			);
			name = "Embed Frameworks";
			runOnlyForDeploymentPostprocessing = 0;
		};
/* End PBXCopyFilesBuildPhase section */

/* Begin PBXFileReference section */
		174810E082D565CF9B5A5584 /* Pods-ParseCareKit.debug.xcconfig */ = {isa = PBXFileReference; includeInIndex = 1; lastKnownFileType = text.xcconfig; name = "Pods-ParseCareKit.debug.xcconfig"; path = "Target Support Files/Pods-ParseCareKit/Pods-ParseCareKit.debug.xcconfig"; sourceTree = "<group>"; };
		5ECED421FB3C9C29B8248DF3 /* Pods-ParseCareKit.release.xcconfig */ = {isa = PBXFileReference; includeInIndex = 1; lastKnownFileType = text.xcconfig; name = "Pods-ParseCareKit.release.xcconfig"; path = "Target Support Files/Pods-ParseCareKit/Pods-ParseCareKit.release.xcconfig"; sourceTree = "<group>"; };
		71C1D5A6F236FB79121D04EA /* Pods_ParseCareKit.framework */ = {isa = PBXFileReference; explicitFileType = wrapper.framework; includeInIndex = 0; path = Pods_ParseCareKit.framework; sourceTree = BUILT_PRODUCTS_DIR; };
		9119D5EB245618D7001B7AA3 /* ParseCareKit.framework */ = {isa = PBXFileReference; explicitFileType = wrapper.framework; includeInIndex = 0; path = ParseCareKit.framework; sourceTree = BUILT_PRODUCTS_DIR; };
		9119D5EE245618D7001B7AA3 /* ParseCareKit.h */ = {isa = PBXFileReference; lastKnownFileType = sourcecode.c.h; path = ParseCareKit.h; sourceTree = "<group>"; };
		9119D5EF245618D7001B7AA3 /* Info.plist */ = {isa = PBXFileReference; lastKnownFileType = text.plist.xml; path = Info.plist; sourceTree = "<group>"; };
		9119D5F824561A28001B7AA3 /* Contact.swift */ = {isa = PBXFileReference; fileEncoding = 4; lastKnownFileType = sourcecode.swift; path = Contact.swift; sourceTree = "<group>"; };
		9119D5F924561A28001B7AA3 /* ScheduleElement.swift */ = {isa = PBXFileReference; fileEncoding = 4; lastKnownFileType = sourcecode.swift; path = ScheduleElement.swift; sourceTree = "<group>"; };
		9119D5FA24561A28001B7AA3 /* Task.swift */ = {isa = PBXFileReference; fileEncoding = 4; lastKnownFileType = sourcecode.swift; path = Task.swift; sourceTree = "<group>"; };
		9119D5FB24561A28001B7AA3 /* Patient.swift */ = {isa = PBXFileReference; fileEncoding = 4; lastKnownFileType = sourcecode.swift; path = Patient.swift; sourceTree = "<group>"; };
		9119D5FD24561A28001B7AA3 /* Note.swift */ = {isa = PBXFileReference; fileEncoding = 4; lastKnownFileType = sourcecode.swift; path = Note.swift; sourceTree = "<group>"; };
		9119D5FE24561A28001B7AA3 /* CarePlan.swift */ = {isa = PBXFileReference; fileEncoding = 4; lastKnownFileType = sourcecode.swift; path = CarePlan.swift; sourceTree = "<group>"; };
		9119D5FF24561A28001B7AA3 /* Outcome.swift */ = {isa = PBXFileReference; fileEncoding = 4; lastKnownFileType = sourcecode.swift; path = Outcome.swift; sourceTree = "<group>"; };
		9119D60024561A28001B7AA3 /* OutcomeValue.swift */ = {isa = PBXFileReference; fileEncoding = 4; lastKnownFileType = sourcecode.swift; path = OutcomeValue.swift; sourceTree = "<group>"; };
		9119D60A24561B02001B7AA3 /* ParseCareKitConstants.swift */ = {isa = PBXFileReference; lastKnownFileType = sourcecode.swift; path = ParseCareKitConstants.swift; sourceTree = "<group>"; };
		9119D60C24561B22001B7AA3 /* ParseCareKitUtility.swift */ = {isa = PBXFileReference; lastKnownFileType = sourcecode.swift; path = ParseCareKitUtility.swift; sourceTree = "<group>"; };
		9119D699245689D9001B7AA3 /* README.md */ = {isa = PBXFileReference; fileEncoding = 4; lastKnownFileType = net.daringfireball.markdown; path = README.md; sourceTree = "<group>"; };
		916570D62462DABC008F2997 /* ParseRemoteSynchronizationManager.swift */ = {isa = PBXFileReference; lastKnownFileType = sourcecode.swift; path = ParseRemoteSynchronizationManager.swift; sourceTree = "<group>"; };
		918F07ED247D66C800C3A205 /* PCKObject.swift */ = {isa = PBXFileReference; lastKnownFileType = sourcecode.swift; path = PCKObject.swift; sourceTree = "<group>"; };
		918F07EF247D66E100C3A205 /* PCKVersionedObject.swift */ = {isa = PBXFileReference; lastKnownFileType = sourcecode.swift; path = PCKVersionedObject.swift; sourceTree = "<group>"; };
		918F07F5247FFF7900C3A205 /* PCKObject+CarePlan.swift */ = {isa = PBXFileReference; lastKnownFileType = sourcecode.swift; path = "PCKObject+CarePlan.swift"; sourceTree = "<group>"; };
		918F07F72480000800C3A205 /* PCKVersionedObject+CarePlan.swift */ = {isa = PBXFileReference; lastKnownFileType = sourcecode.swift; path = "PCKVersionedObject+CarePlan.swift"; sourceTree = "<group>"; };
		918F07F9248006E000C3A205 /* PCKVersionedObject+Contact.swift */ = {isa = PBXFileReference; lastKnownFileType = sourcecode.swift; path = "PCKVersionedObject+Contact.swift"; sourceTree = "<group>"; };
		918F07FB248006FE00C3A205 /* PCKVersionedObject+Patient.swift */ = {isa = PBXFileReference; lastKnownFileType = sourcecode.swift; path = "PCKVersionedObject+Patient.swift"; sourceTree = "<group>"; };
		918F07FD2480070D00C3A205 /* PCKVersionedObject+Task.swift */ = {isa = PBXFileReference; lastKnownFileType = sourcecode.swift; path = "PCKVersionedObject+Task.swift"; sourceTree = "<group>"; };
		918F07FF24800B9D00C3A205 /* PCKObject+Contact.swift */ = {isa = PBXFileReference; lastKnownFileType = sourcecode.swift; path = "PCKObject+Contact.swift"; sourceTree = "<group>"; };
		918F080124800BAE00C3A205 /* PCKObject+Note.swift */ = {isa = PBXFileReference; lastKnownFileType = sourcecode.swift; path = "PCKObject+Note.swift"; sourceTree = "<group>"; };
		918F080324800BC600C3A205 /* PCKObject+Outcome.swift */ = {isa = PBXFileReference; lastKnownFileType = sourcecode.swift; path = "PCKObject+Outcome.swift"; sourceTree = "<group>"; };
		918F080524800BD800C3A205 /* PCKObject+OutcomeValue.swift */ = {isa = PBXFileReference; lastKnownFileType = sourcecode.swift; path = "PCKObject+OutcomeValue.swift"; sourceTree = "<group>"; };
		918F080724800BF000C3A205 /* PCKObject+Patient.swift */ = {isa = PBXFileReference; lastKnownFileType = sourcecode.swift; path = "PCKObject+Patient.swift"; sourceTree = "<group>"; };
		918F080924800BFF00C3A205 /* PCKObject+Task.swift */ = {isa = PBXFileReference; lastKnownFileType = sourcecode.swift; path = "PCKObject+Task.swift"; sourceTree = "<group>"; };
		91AA07222466F0CD00B39452 /* KnowledgeVector.swift */ = {isa = PBXFileReference; lastKnownFileType = sourcecode.swift; path = KnowledgeVector.swift; sourceTree = "<group>"; };
<<<<<<< HEAD
=======
		91AD928F24A504A200925D4D /* ParseCareKitWatchOS.h */ = {isa = PBXFileReference; lastKnownFileType = sourcecode.c.h; path = ParseCareKitWatchOS.h; sourceTree = "<group>"; };
		91AD929024A504A200925D4D /* Info.plist */ = {isa = PBXFileReference; lastKnownFileType = text.plist.xml; path = Info.plist; sourceTree = "<group>"; };
>>>>>>> c45cd9ff
		91AD929524A50C4100925D4D /* Pods_ParseCareKit.framework */ = {isa = PBXFileReference; explicitFileType = wrapper.framework; path = Pods_ParseCareKit.framework; sourceTree = BUILT_PRODUCTS_DIR; };
		91D5287924813AF70022292B /* PCKSynchronized.swift */ = {isa = PBXFileReference; lastKnownFileType = sourcecode.swift; path = PCKSynchronized.swift; sourceTree = "<group>"; };
/* End PBXFileReference section */

/* Begin PBXFrameworksBuildPhase section */
		9119D5E8245618D7001B7AA3 /* Frameworks */ = {
			isa = PBXFrameworksBuildPhase;
			buildActionMask = 2147483647;
			files = (
				9119D61F24562933001B7AA3 /* Pods_ParseCareKit.framework in Frameworks */,
				B732F6BC142F259E372324D9 /* Pods_ParseCareKit.framework in Frameworks */,
			);
			runOnlyForDeploymentPostprocessing = 0;
		};
/* End PBXFrameworksBuildPhase section */

/* Begin PBXGroup section */
		0530611FC1C08596D30B7FAF /* Pods */ = {
			isa = PBXGroup;
			children = (
				174810E082D565CF9B5A5584 /* Pods-ParseCareKit.debug.xcconfig */,
				5ECED421FB3C9C29B8248DF3 /* Pods-ParseCareKit.release.xcconfig */,
			);
			path = Pods;
			sourceTree = "<group>";
		};
		9119D5E1245618D7001B7AA3 = {
			isa = PBXGroup;
			children = (
				9119D699245689D9001B7AA3 /* README.md */,
				9119D5ED245618D7001B7AA3 /* ParseCareKit */,
				91AD928E24A504A200925D4D /* ParseCareKitWatchOS */,
				9119D5EC245618D7001B7AA3 /* Products */,
				0530611FC1C08596D30B7FAF /* Pods */,
				A8989C8300B16B02AF1BC395 /* Frameworks */,
			);
			sourceTree = "<group>";
		};
		9119D5EC245618D7001B7AA3 /* Products */ = {
			isa = PBXGroup;
			children = (
				9119D5EB245618D7001B7AA3 /* ParseCareKit.framework */,
			);
			name = Products;
			sourceTree = "<group>";
		};
		9119D5ED245618D7001B7AA3 /* ParseCareKit */ = {
			isa = PBXGroup;
			children = (
				918F080C2480411300C3A205 /* Extensions */,
				918F080B248040AA00C3A205 /* PCKObjects */,
				91D52878248128700022292B /* Protocols */,
				9119D5EF245618D7001B7AA3 /* Info.plist */,
				91AA07222466F0CD00B39452 /* KnowledgeVector.swift */,
				9119D5EE245618D7001B7AA3 /* ParseCareKit.h */,
				9119D60A24561B02001B7AA3 /* ParseCareKitConstants.swift */,
				9119D60C24561B22001B7AA3 /* ParseCareKitUtility.swift */,
				916570D62462DABC008F2997 /* ParseRemoteSynchronizationManager.swift */,
			);
			path = ParseCareKit;
			sourceTree = "<group>";
		};
		918F080B248040AA00C3A205 /* PCKObjects */ = {
			isa = PBXGroup;
			children = (
				9119D5FE24561A28001B7AA3 /* CarePlan.swift */,
				9119D5F824561A28001B7AA3 /* Contact.swift */,
				9119D5FD24561A28001B7AA3 /* Note.swift */,
				9119D5FF24561A28001B7AA3 /* Outcome.swift */,
				9119D60024561A28001B7AA3 /* OutcomeValue.swift */,
				9119D5FB24561A28001B7AA3 /* Patient.swift */,
				918F07ED247D66C800C3A205 /* PCKObject.swift */,
				918F07EF247D66E100C3A205 /* PCKVersionedObject.swift */,
				9119D5F924561A28001B7AA3 /* ScheduleElement.swift */,
				9119D5FA24561A28001B7AA3 /* Task.swift */,
			);
			path = PCKObjects;
			sourceTree = "<group>";
		};
		918F080C2480411300C3A205 /* Extensions */ = {
			isa = PBXGroup;
			children = (
				918F07F5247FFF7900C3A205 /* PCKObject+CarePlan.swift */,
				918F07FF24800B9D00C3A205 /* PCKObject+Contact.swift */,
				918F080124800BAE00C3A205 /* PCKObject+Note.swift */,
				918F080324800BC600C3A205 /* PCKObject+Outcome.swift */,
				918F080524800BD800C3A205 /* PCKObject+OutcomeValue.swift */,
				918F080724800BF000C3A205 /* PCKObject+Patient.swift */,
				918F080924800BFF00C3A205 /* PCKObject+Task.swift */,
				918F07F72480000800C3A205 /* PCKVersionedObject+CarePlan.swift */,
				918F07F9248006E000C3A205 /* PCKVersionedObject+Contact.swift */,
				918F07FB248006FE00C3A205 /* PCKVersionedObject+Patient.swift */,
				918F07FD2480070D00C3A205 /* PCKVersionedObject+Task.swift */,
			);
			path = Extensions;
			sourceTree = "<group>";
		};
		91AD928E24A504A200925D4D /* ParseCareKitWatchOS */ = {
			isa = PBXGroup;
			children = (
				91AD928F24A504A200925D4D /* ParseCareKitWatchOS.h */,
				91AD929024A504A200925D4D /* Info.plist */,
			);
			path = ParseCareKitWatchOS;
			sourceTree = "<group>";
		};
		91D52878248128700022292B /* Protocols */ = {
			isa = PBXGroup;
			children = (
				91D5287924813AF70022292B /* PCKSynchronized.swift */,
			);
			path = Protocols;
			sourceTree = "<group>";
		};
		A8989C8300B16B02AF1BC395 /* Frameworks */ = {
			isa = PBXGroup;
			children = (
				91AD929524A50C4100925D4D /* Pods_ParseCareKit.framework */,
				71C1D5A6F236FB79121D04EA /* Pods_ParseCareKit.framework */,
			);
			name = Frameworks;
			sourceTree = "<group>";
		};
/* End PBXGroup section */

/* Begin PBXHeadersBuildPhase section */
		9119D5E6245618D7001B7AA3 /* Headers */ = {
			isa = PBXHeadersBuildPhase;
			buildActionMask = 2147483647;
			files = (
				9119D5F0245618D7001B7AA3 /* ParseCareKit.h in Headers */,
			);
			runOnlyForDeploymentPostprocessing = 0;
		};
/* End PBXHeadersBuildPhase section */

/* Begin PBXNativeTarget section */
		9119D5EA245618D7001B7AA3 /* ParseCareKit */ = {
			isa = PBXNativeTarget;
			buildConfigurationList = 9119D5F3245618D7001B7AA3 /* Build configuration list for PBXNativeTarget "ParseCareKit" */;
			buildPhases = (
				F3D092E39F28AE5F95A81A15 /* [CP] Check Pods Manifest.lock */,
				9119D5E6245618D7001B7AA3 /* Headers */,
				9119D5E7245618D7001B7AA3 /* Sources */,
				9119D5E8245618D7001B7AA3 /* Frameworks */,
				9119D5E9245618D7001B7AA3 /* Resources */,
				9119D62124562933001B7AA3 /* Embed Frameworks */,
			);
			buildRules = (
			);
			dependencies = (
			);
			name = ParseCareKit;
			productName = ParseCareKit;
			productReference = 9119D5EB245618D7001B7AA3 /* ParseCareKit.framework */;
			productType = "com.apple.product-type.framework";
		};
/* End PBXNativeTarget section */

/* Begin PBXProject section */
		9119D5E2245618D7001B7AA3 /* Project object */ = {
			isa = PBXProject;
			attributes = {
				LastUpgradeCheck = 1140;
				ORGANIZATIONNAME = "Network Reconnaissance Lab";
				TargetAttributes = {
					9119D5EA245618D7001B7AA3 = {
						CreatedOnToolsVersion = 11.4.1;
						LastSwiftMigration = 1140;
					};
				};
			};
			buildConfigurationList = 9119D5E5245618D7001B7AA3 /* Build configuration list for PBXProject "ParseCareKit" */;
			compatibilityVersion = "Xcode 9.3";
			developmentRegion = en;
			hasScannedForEncodings = 0;
			knownRegions = (
				en,
				Base,
			);
			mainGroup = 9119D5E1245618D7001B7AA3;
			productRefGroup = 9119D5EC245618D7001B7AA3 /* Products */;
			projectDirPath = "";
			projectRoot = "";
			targets = (
				9119D5EA245618D7001B7AA3 /* ParseCareKit */,
			);
		};
/* End PBXProject section */

/* Begin PBXResourcesBuildPhase section */
		9119D5E9245618D7001B7AA3 /* Resources */ = {
			isa = PBXResourcesBuildPhase;
			buildActionMask = 2147483647;
			files = (
				9119D69A245689DA001B7AA3 /* README.md in Resources */,
			);
			runOnlyForDeploymentPostprocessing = 0;
		};
/* End PBXResourcesBuildPhase section */

/* Begin PBXShellScriptBuildPhase section */
		F3D092E39F28AE5F95A81A15 /* [CP] Check Pods Manifest.lock */ = {
			isa = PBXShellScriptBuildPhase;
			buildActionMask = 2147483647;
			files = (
			);
			inputFileListPaths = (
			);
			inputPaths = (
				"${PODS_PODFILE_DIR_PATH}/Podfile.lock",
				"${PODS_ROOT}/Manifest.lock",
			);
			name = "[CP] Check Pods Manifest.lock";
			outputFileListPaths = (
			);
			outputPaths = (
				"$(DERIVED_FILE_DIR)/Pods-ParseCareKit-checkManifestLockResult.txt",
			);
			runOnlyForDeploymentPostprocessing = 0;
			shellPath = /bin/sh;
			shellScript = "diff \"${PODS_PODFILE_DIR_PATH}/Podfile.lock\" \"${PODS_ROOT}/Manifest.lock\" > /dev/null\nif [ $? != 0 ] ; then\n    # print error to STDERR\n    echo \"error: The sandbox is not in sync with the Podfile.lock. Run 'pod install' or update your CocoaPods installation.\" >&2\n    exit 1\nfi\n# This output is used by Xcode 'outputs' to avoid re-running this script phase.\necho \"SUCCESS\" > \"${SCRIPT_OUTPUT_FILE_0}\"\n";
			showEnvVarsInLog = 0;
		};
/* End PBXShellScriptBuildPhase section */

/* Begin PBXSourcesBuildPhase section */
		9119D5E7245618D7001B7AA3 /* Sources */ = {
			isa = PBXSourcesBuildPhase;
			buildActionMask = 2147483647;
			files = (
				9119D60B24561B02001B7AA3 /* ParseCareKitConstants.swift in Sources */,
				9119D60D24561B22001B7AA3 /* ParseCareKitUtility.swift in Sources */,
				918F07FE2480070D00C3A205 /* PCKVersionedObject+Task.swift in Sources */,
				918F07FA248006E000C3A205 /* PCKVersionedObject+Contact.swift in Sources */,
				9119D60324561A28001B7AA3 /* Task.swift in Sources */,
				9119D60824561A28001B7AA3 /* Outcome.swift in Sources */,
				918F07F0247D66E100C3A205 /* PCKVersionedObject.swift in Sources */,
				918F07FC248006FE00C3A205 /* PCKVersionedObject+Patient.swift in Sources */,
				918F080624800BD800C3A205 /* PCKObject+OutcomeValue.swift in Sources */,
				9119D60624561A28001B7AA3 /* Note.swift in Sources */,
				918F07EE247D66C800C3A205 /* PCKObject.swift in Sources */,
				918F080024800B9D00C3A205 /* PCKObject+Contact.swift in Sources */,
				9119D60924561A28001B7AA3 /* OutcomeValue.swift in Sources */,
				918F080424800BC600C3A205 /* PCKObject+Outcome.swift in Sources */,
				9119D60124561A28001B7AA3 /* Contact.swift in Sources */,
				918F080824800BF000C3A205 /* PCKObject+Patient.swift in Sources */,
				918F07F6247FFF7900C3A205 /* PCKObject+CarePlan.swift in Sources */,
				918F07F82480000800C3A205 /* PCKVersionedObject+CarePlan.swift in Sources */,
				918F080A24800BFF00C3A205 /* PCKObject+Task.swift in Sources */,
				91AA07232466F0CD00B39452 /* KnowledgeVector.swift in Sources */,
				9119D60224561A28001B7AA3 /* ScheduleElement.swift in Sources */,
				918F080224800BAE00C3A205 /* PCKObject+Note.swift in Sources */,
				9119D60424561A28001B7AA3 /* Patient.swift in Sources */,
				91D5287A24813AF70022292B /* PCKSynchronized.swift in Sources */,
				916570D72462DABC008F2997 /* ParseRemoteSynchronizationManager.swift in Sources */,
				9119D60724561A28001B7AA3 /* CarePlan.swift in Sources */,
			);
			runOnlyForDeploymentPostprocessing = 0;
		};
/* End PBXSourcesBuildPhase section */

/* Begin XCBuildConfiguration section */
		9119D5F1245618D7001B7AA3 /* Debug */ = {
			isa = XCBuildConfiguration;
			buildSettings = {
				ALWAYS_SEARCH_USER_PATHS = NO;
				CLANG_ANALYZER_NONNULL = YES;
				CLANG_ANALYZER_NUMBER_OBJECT_CONVERSION = YES_AGGRESSIVE;
				CLANG_CXX_LANGUAGE_STANDARD = "gnu++14";
				CLANG_CXX_LIBRARY = "libc++";
				CLANG_ENABLE_MODULES = YES;
				CLANG_ENABLE_OBJC_ARC = YES;
				CLANG_ENABLE_OBJC_WEAK = YES;
				CLANG_WARN_BLOCK_CAPTURE_AUTORELEASING = YES;
				CLANG_WARN_BOOL_CONVERSION = YES;
				CLANG_WARN_COMMA = YES;
				CLANG_WARN_CONSTANT_CONVERSION = YES;
				CLANG_WARN_DEPRECATED_OBJC_IMPLEMENTATIONS = YES;
				CLANG_WARN_DIRECT_OBJC_ISA_USAGE = YES_ERROR;
				CLANG_WARN_DOCUMENTATION_COMMENTS = YES;
				CLANG_WARN_EMPTY_BODY = YES;
				CLANG_WARN_ENUM_CONVERSION = YES;
				CLANG_WARN_INFINITE_RECURSION = YES;
				CLANG_WARN_INT_CONVERSION = YES;
				CLANG_WARN_NON_LITERAL_NULL_CONVERSION = YES;
				CLANG_WARN_OBJC_IMPLICIT_RETAIN_SELF = YES;
				CLANG_WARN_OBJC_LITERAL_CONVERSION = YES;
				CLANG_WARN_OBJC_ROOT_CLASS = YES_ERROR;
				CLANG_WARN_RANGE_LOOP_ANALYSIS = YES;
				CLANG_WARN_STRICT_PROTOTYPES = YES;
				CLANG_WARN_SUSPICIOUS_MOVE = YES;
				CLANG_WARN_UNGUARDED_AVAILABILITY = YES_AGGRESSIVE;
				CLANG_WARN_UNREACHABLE_CODE = YES;
				CLANG_WARN__DUPLICATE_METHOD_MATCH = YES;
				COPY_PHASE_STRIP = NO;
				CURRENT_PROJECT_VERSION = 1;
				DEBUG_INFORMATION_FORMAT = dwarf;
				ENABLE_STRICT_OBJC_MSGSEND = YES;
				ENABLE_TESTABILITY = YES;
				GCC_C_LANGUAGE_STANDARD = gnu11;
				GCC_DYNAMIC_NO_PIC = NO;
				GCC_NO_COMMON_BLOCKS = YES;
				GCC_OPTIMIZATION_LEVEL = 0;
				GCC_PREPROCESSOR_DEFINITIONS = (
					"DEBUG=1",
					"$(inherited)",
				);
				GCC_WARN_64_TO_32_BIT_CONVERSION = YES;
				GCC_WARN_ABOUT_RETURN_TYPE = YES_ERROR;
				GCC_WARN_UNDECLARED_SELECTOR = YES;
				GCC_WARN_UNINITIALIZED_AUTOS = YES_AGGRESSIVE;
				GCC_WARN_UNUSED_FUNCTION = YES;
				GCC_WARN_UNUSED_VARIABLE = YES;
				IPHONEOS_DEPLOYMENT_TARGET = 13.4;
				MTL_ENABLE_DEBUG_INFO = INCLUDE_SOURCE;
				MTL_FAST_MATH = YES;
				ONLY_ACTIVE_ARCH = YES;
				SDKROOT = iphoneos;
				SWIFT_ACTIVE_COMPILATION_CONDITIONS = DEBUG;
				SWIFT_OPTIMIZATION_LEVEL = "-Onone";
				VERSIONING_SYSTEM = "apple-generic";
				VERSION_INFO_PREFIX = "";
			};
			name = Debug;
		};
		9119D5F2245618D7001B7AA3 /* Release */ = {
			isa = XCBuildConfiguration;
			buildSettings = {
				ALWAYS_SEARCH_USER_PATHS = NO;
				CLANG_ANALYZER_NONNULL = YES;
				CLANG_ANALYZER_NUMBER_OBJECT_CONVERSION = YES_AGGRESSIVE;
				CLANG_CXX_LANGUAGE_STANDARD = "gnu++14";
				CLANG_CXX_LIBRARY = "libc++";
				CLANG_ENABLE_MODULES = YES;
				CLANG_ENABLE_OBJC_ARC = YES;
				CLANG_ENABLE_OBJC_WEAK = YES;
				CLANG_WARN_BLOCK_CAPTURE_AUTORELEASING = YES;
				CLANG_WARN_BOOL_CONVERSION = YES;
				CLANG_WARN_COMMA = YES;
				CLANG_WARN_CONSTANT_CONVERSION = YES;
				CLANG_WARN_DEPRECATED_OBJC_IMPLEMENTATIONS = YES;
				CLANG_WARN_DIRECT_OBJC_ISA_USAGE = YES_ERROR;
				CLANG_WARN_DOCUMENTATION_COMMENTS = YES;
				CLANG_WARN_EMPTY_BODY = YES;
				CLANG_WARN_ENUM_CONVERSION = YES;
				CLANG_WARN_INFINITE_RECURSION = YES;
				CLANG_WARN_INT_CONVERSION = YES;
				CLANG_WARN_NON_LITERAL_NULL_CONVERSION = YES;
				CLANG_WARN_OBJC_IMPLICIT_RETAIN_SELF = YES;
				CLANG_WARN_OBJC_LITERAL_CONVERSION = YES;
				CLANG_WARN_OBJC_ROOT_CLASS = YES_ERROR;
				CLANG_WARN_RANGE_LOOP_ANALYSIS = YES;
				CLANG_WARN_STRICT_PROTOTYPES = YES;
				CLANG_WARN_SUSPICIOUS_MOVE = YES;
				CLANG_WARN_UNGUARDED_AVAILABILITY = YES_AGGRESSIVE;
				CLANG_WARN_UNREACHABLE_CODE = YES;
				CLANG_WARN__DUPLICATE_METHOD_MATCH = YES;
				COPY_PHASE_STRIP = NO;
				CURRENT_PROJECT_VERSION = 1;
				DEBUG_INFORMATION_FORMAT = "dwarf-with-dsym";
				ENABLE_NS_ASSERTIONS = NO;
				ENABLE_STRICT_OBJC_MSGSEND = YES;
				GCC_C_LANGUAGE_STANDARD = gnu11;
				GCC_NO_COMMON_BLOCKS = YES;
				GCC_WARN_64_TO_32_BIT_CONVERSION = YES;
				GCC_WARN_ABOUT_RETURN_TYPE = YES_ERROR;
				GCC_WARN_UNDECLARED_SELECTOR = YES;
				GCC_WARN_UNINITIALIZED_AUTOS = YES_AGGRESSIVE;
				GCC_WARN_UNUSED_FUNCTION = YES;
				GCC_WARN_UNUSED_VARIABLE = YES;
				IPHONEOS_DEPLOYMENT_TARGET = 13.4;
				MTL_ENABLE_DEBUG_INFO = NO;
				MTL_FAST_MATH = YES;
				SDKROOT = iphoneos;
				SWIFT_COMPILATION_MODE = wholemodule;
				SWIFT_OPTIMIZATION_LEVEL = "-O";
				VALIDATE_PRODUCT = YES;
				VERSIONING_SYSTEM = "apple-generic";
				VERSION_INFO_PREFIX = "";
			};
			name = Release;
		};
		9119D5F4245618D7001B7AA3 /* Debug */ = {
			isa = XCBuildConfiguration;
			baseConfigurationReference = 174810E082D565CF9B5A5584 /* Pods-ParseCareKit.debug.xcconfig */;
			buildSettings = {
				CLANG_ENABLE_MODULES = YES;
				CODE_SIGN_STYLE = Automatic;
				DEFINES_MODULE = YES;
				DEVELOPMENT_TEAM = K26KDKYY38;
				DYLIB_COMPATIBILITY_VERSION = 1;
				DYLIB_CURRENT_VERSION = 1;
				DYLIB_INSTALL_NAME_BASE = "@rpath";
				INFOPLIST_FILE = ParseCareKit/Info.plist;
				INSTALL_PATH = "$(LOCAL_LIBRARY_DIR)/Frameworks";
				IPHONEOS_DEPLOYMENT_TARGET = 13.0;
				LD_RUNPATH_SEARCH_PATHS = (
					"$(inherited)",
					"@executable_path/Frameworks",
					"@loader_path/Frameworks",
				);
				PRODUCT_BUNDLE_IDENTIFIER = edu.uky.cs.netreconlab.ParseCareKit;
				PRODUCT_NAME = "$(TARGET_NAME:c99extidentifier)";
				SKIP_INSTALL = YES;
				SWIFT_OPTIMIZATION_LEVEL = "-Onone";
				SWIFT_VERSION = 5.0;
				TARGETED_DEVICE_FAMILY = "1,2";
			};
			name = Debug;
		};
		9119D5F5245618D7001B7AA3 /* Release */ = {
			isa = XCBuildConfiguration;
			baseConfigurationReference = 5ECED421FB3C9C29B8248DF3 /* Pods-ParseCareKit.release.xcconfig */;
			buildSettings = {
				CLANG_ENABLE_MODULES = YES;
				CODE_SIGN_STYLE = Automatic;
				DEFINES_MODULE = YES;
				DEVELOPMENT_TEAM = K26KDKYY38;
				DYLIB_COMPATIBILITY_VERSION = 1;
				DYLIB_CURRENT_VERSION = 1;
				DYLIB_INSTALL_NAME_BASE = "@rpath";
				INFOPLIST_FILE = ParseCareKit/Info.plist;
				INSTALL_PATH = "$(LOCAL_LIBRARY_DIR)/Frameworks";
				IPHONEOS_DEPLOYMENT_TARGET = 13.0;
				LD_RUNPATH_SEARCH_PATHS = (
					"$(inherited)",
					"@executable_path/Frameworks",
					"@loader_path/Frameworks",
				);
				PRODUCT_BUNDLE_IDENTIFIER = edu.uky.cs.netreconlab.ParseCareKit;
				PRODUCT_NAME = "$(TARGET_NAME:c99extidentifier)";
				SKIP_INSTALL = YES;
				SWIFT_VERSION = 5.0;
				TARGETED_DEVICE_FAMILY = "1,2";
			};
			name = Release;
		};
/* End XCBuildConfiguration section */

/* Begin XCConfigurationList section */
		9119D5E5245618D7001B7AA3 /* Build configuration list for PBXProject "ParseCareKit" */ = {
			isa = XCConfigurationList;
			buildConfigurations = (
				9119D5F1245618D7001B7AA3 /* Debug */,
				9119D5F2245618D7001B7AA3 /* Release */,
			);
			defaultConfigurationIsVisible = 0;
			defaultConfigurationName = Release;
		};
		9119D5F3245618D7001B7AA3 /* Build configuration list for PBXNativeTarget "ParseCareKit" */ = {
			isa = XCConfigurationList;
			buildConfigurations = (
				9119D5F4245618D7001B7AA3 /* Debug */,
				9119D5F5245618D7001B7AA3 /* Release */,
			);
			defaultConfigurationIsVisible = 0;
			defaultConfigurationName = Release;
		};
/* End XCConfigurationList section */
	};
	rootObject = 9119D5E2245618D7001B7AA3 /* Project object */;
}<|MERGE_RESOLUTION|>--- conflicted
+++ resolved
@@ -87,11 +87,6 @@
 		918F080724800BF000C3A205 /* PCKObject+Patient.swift */ = {isa = PBXFileReference; lastKnownFileType = sourcecode.swift; path = "PCKObject+Patient.swift"; sourceTree = "<group>"; };
 		918F080924800BFF00C3A205 /* PCKObject+Task.swift */ = {isa = PBXFileReference; lastKnownFileType = sourcecode.swift; path = "PCKObject+Task.swift"; sourceTree = "<group>"; };
 		91AA07222466F0CD00B39452 /* KnowledgeVector.swift */ = {isa = PBXFileReference; lastKnownFileType = sourcecode.swift; path = KnowledgeVector.swift; sourceTree = "<group>"; };
-<<<<<<< HEAD
-=======
-		91AD928F24A504A200925D4D /* ParseCareKitWatchOS.h */ = {isa = PBXFileReference; lastKnownFileType = sourcecode.c.h; path = ParseCareKitWatchOS.h; sourceTree = "<group>"; };
-		91AD929024A504A200925D4D /* Info.plist */ = {isa = PBXFileReference; lastKnownFileType = text.plist.xml; path = Info.plist; sourceTree = "<group>"; };
->>>>>>> c45cd9ff
 		91AD929524A50C4100925D4D /* Pods_ParseCareKit.framework */ = {isa = PBXFileReference; explicitFileType = wrapper.framework; path = Pods_ParseCareKit.framework; sourceTree = BUILT_PRODUCTS_DIR; };
 		91D5287924813AF70022292B /* PCKSynchronized.swift */ = {isa = PBXFileReference; lastKnownFileType = sourcecode.swift; path = PCKSynchronized.swift; sourceTree = "<group>"; };
 /* End PBXFileReference section */
