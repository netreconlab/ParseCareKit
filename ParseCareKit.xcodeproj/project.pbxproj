// !$*UTF8*$!
{
	archiveVersion = 1;
	classes = {
	};
	objectVersion = 52;
	objects = {

/* Begin PBXBuildFile section */
		700775AA2522686D00EC0EDA /* PCKVersionable.swift in Sources */ = {isa = PBXBuildFile; fileRef = 700775A92522686D00EC0EDA /* PCKVersionable.swift */; };
		700B0ED3270DD62200EEF103 /* PCKObjectable+async.swift in Sources */ = {isa = PBXBuildFile; fileRef = 700B0ED2270DD62200EEF103 /* PCKObjectable+async.swift */; };
		700B0ED4270DD62200EEF103 /* PCKObjectable+async.swift in Sources */ = {isa = PBXBuildFile; fileRef = 700B0ED2270DD62200EEF103 /* PCKObjectable+async.swift */; };
		700B0ED6270DD7D900EEF103 /* PCKVersionable+async.swift in Sources */ = {isa = PBXBuildFile; fileRef = 700B0ED5270DD7D900EEF103 /* PCKVersionable+async.swift */; };
		700B0ED7270DD7D900EEF103 /* PCKVersionable+async.swift in Sources */ = {isa = PBXBuildFile; fileRef = 700B0ED5270DD7D900EEF103 /* PCKVersionable+async.swift */; };
		700B0ED9270DDF5600EEF103 /* PCKObjectable+combine.swift in Sources */ = {isa = PBXBuildFile; fileRef = 700B0ED8270DDF5600EEF103 /* PCKObjectable+combine.swift */; };
		700B0EDA270DDF5600EEF103 /* PCKObjectable+combine.swift in Sources */ = {isa = PBXBuildFile; fileRef = 700B0ED8270DDF5600EEF103 /* PCKObjectable+combine.swift */; };
		700B0EDC270DE0C400EEF103 /* PCKVersionable+combine.swift in Sources */ = {isa = PBXBuildFile; fileRef = 700B0EDB270DE0C400EEF103 /* PCKVersionable+combine.swift */; };
		700B0EDD270DE0C400EEF103 /* PCKVersionable+combine.swift in Sources */ = {isa = PBXBuildFile; fileRef = 700B0EDB270DE0C400EEF103 /* PCKVersionable+combine.swift */; };
		705041B1270E13C100386537 /* ParseSwift in Frameworks */ = {isa = PBXBuildFile; productRef = 70BA5C252613B018008E829E /* ParseSwift */; };
		7051EA772714A073000BF347 /* CareKitStore in Frameworks */ = {isa = PBXBuildFile; productRef = 7051EA762714A073000BF347 /* CareKitStore */; };
		7051EA792714A0C5000BF347 /* CareKitStore in Frameworks */ = {isa = PBXBuildFile; productRef = 7051EA782714A0C5000BF347 /* CareKitStore */; };
		705DC9222526A4B80035BBE3 /* ParseCareKit.framework in Frameworks */ = {isa = PBXBuildFile; fileRef = 9119D5EB245618D7001B7AA3 /* ParseCareKit.framework */; };
		705DC9292526A55E0035BBE3 /* EncodingCareKitTests.swift in Sources */ = {isa = PBXBuildFile; fileRef = 7098A7782524E92900DDF53D /* EncodingCareKitTests.swift */; };
		705DC92B2526A5610035BBE3 /* MockURLProtocol.swift in Sources */ = {isa = PBXBuildFile; fileRef = 7098A7762524E92900DDF53D /* MockURLProtocol.swift */; };
		705DC92D2526A5650035BBE3 /* MockURLResponse.swift in Sources */ = {isa = PBXBuildFile; fileRef = 7098A7772524E92900DDF53D /* MockURLResponse.swift */; };
		7075542D255D899E00172F6B /* ParseSwift in Frameworks */ = {isa = PBXBuildFile; productRef = 7075542C255D899E00172F6B /* ParseSwift */; };
		70755431255D89B800172F6B /* ParseSwift in Frameworks */ = {isa = PBXBuildFile; productRef = 70755430255D89B800172F6B /* ParseSwift */; };
		7085DDAD26CDA2980033B977 /* Documentation.docc in Sources */ = {isa = PBXBuildFile; fileRef = 7085DDAC26CDA2980033B977 /* Documentation.docc */; };
		709752E3250D27300020EA70 /* AppDelegate.swift in Sources */ = {isa = PBXBuildFile; fileRef = 709752E2250D27300020EA70 /* AppDelegate.swift */; };
		709752E5250D27300020EA70 /* SceneDelegate.swift in Sources */ = {isa = PBXBuildFile; fileRef = 709752E4250D27300020EA70 /* SceneDelegate.swift */; };
		709752E7250D27300020EA70 /* ContentView.swift in Sources */ = {isa = PBXBuildFile; fileRef = 709752E6250D27300020EA70 /* ContentView.swift */; };
		709752E9250D27320020EA70 /* Assets.xcassets in Resources */ = {isa = PBXBuildFile; fileRef = 709752E8250D27320020EA70 /* Assets.xcassets */; };
		709752EC250D27320020EA70 /* Preview Assets.xcassets in Resources */ = {isa = PBXBuildFile; fileRef = 709752EB250D27320020EA70 /* Preview Assets.xcassets */; };
		709752EF250D27320020EA70 /* LaunchScreen.storyboard in Resources */ = {isa = PBXBuildFile; fileRef = 709752ED250D27320020EA70 /* LaunchScreen.storyboard */; };
		709752FA250D351B0020EA70 /* ParseCareKit.framework in Frameworks */ = {isa = PBXBuildFile; fileRef = 9119D5EB245618D7001B7AA3 /* ParseCareKit.framework */; };
		709752FB250D351B0020EA70 /* ParseCareKit.framework in Embed Frameworks */ = {isa = PBXBuildFile; fileRef = 9119D5EB245618D7001B7AA3 /* ParseCareKit.framework */; settings = {ATTRIBUTES = (CodeSignOnCopy, RemoveHeadersOnCopy, ); }; };
		709D175D258551D20002E772 /* ParseCareKitLog.swift in Sources */ = {isa = PBXBuildFile; fileRef = 709D175C258551D20002E772 /* ParseCareKitLog.swift */; };
		709D175E258551D20002E772 /* ParseCareKitLog.swift in Sources */ = {isa = PBXBuildFile; fileRef = 709D175C258551D20002E772 /* ParseCareKitLog.swift */; };
		709D176B258579090002E772 /* ParseCareKitError.swift in Sources */ = {isa = PBXBuildFile; fileRef = 709D176A258579090002E772 /* ParseCareKitError.swift */; };
		709D176C258579090002E772 /* ParseCareKitError.swift in Sources */ = {isa = PBXBuildFile; fileRef = 709D176A258579090002E772 /* ParseCareKitError.swift */; };
		709D18072586903C0002E772 /* LoggerTests.swift in Sources */ = {isa = PBXBuildFile; fileRef = 709D18062586903C0002E772 /* LoggerTests.swift */; };
		709D1818258699840002E772 /* ParseRemoteDelegate.swift in Sources */ = {isa = PBXBuildFile; fileRef = 709D1817258699840002E772 /* ParseRemoteDelegate.swift */; };
		709D1819258699840002E772 /* ParseRemoteDelegate.swift in Sources */ = {isa = PBXBuildFile; fileRef = 709D1817258699840002E772 /* ParseRemoteDelegate.swift */; };
		70B326BE251EBE610028B229 /* PCKUser.swift in Sources */ = {isa = PBXBuildFile; fileRef = 70B326BD251EBE610028B229 /* PCKUser.swift */; };
		70D5A29425E0D2D30036A8AD /* PCKHealthKitTask.swift in Sources */ = {isa = PBXBuildFile; fileRef = 70D5A29325E0D2D30036A8AD /* PCKHealthKitTask.swift */; };
		70D5A29525E0D2D30036A8AD /* PCKHealthKitTask.swift in Sources */ = {isa = PBXBuildFile; fileRef = 70D5A29325E0D2D30036A8AD /* PCKHealthKitTask.swift */; };
		70F2E181254EFC8000B2EA5C /* PCKObjectable.swift in Sources */ = {isa = PBXBuildFile; fileRef = 918F07ED247D66C800C3A205 /* PCKObjectable.swift */; };
		70F2E182254EFC8000B2EA5C /* PCKPatient.swift in Sources */ = {isa = PBXBuildFile; fileRef = 9119D5FB24561A28001B7AA3 /* PCKPatient.swift */; };
		70F2E183254EFC8000B2EA5C /* PCKContact.swift in Sources */ = {isa = PBXBuildFile; fileRef = 9119D5F824561A28001B7AA3 /* PCKContact.swift */; };
		70F2E184254EFC8000B2EA5C /* PCKUser.swift in Sources */ = {isa = PBXBuildFile; fileRef = 70B326BD251EBE610028B229 /* PCKUser.swift */; };
		70F2E185254EFC8000B2EA5C /* PCKCarePlan.swift in Sources */ = {isa = PBXBuildFile; fileRef = 9119D5FE24561A28001B7AA3 /* PCKCarePlan.swift */; };
		70F2E186254EFC8000B2EA5C /* PCKOutcome.swift in Sources */ = {isa = PBXBuildFile; fileRef = 9119D5FF24561A28001B7AA3 /* PCKOutcome.swift */; };
		70F2E187254EFC8000B2EA5C /* ParseCareKitConstants.swift in Sources */ = {isa = PBXBuildFile; fileRef = 9119D60A24561B02001B7AA3 /* ParseCareKitConstants.swift */; };
		70F2E188254EFC8000B2EA5C /* PCKUtility.swift in Sources */ = {isa = PBXBuildFile; fileRef = 9119D60C24561B22001B7AA3 /* PCKUtility.swift */; };
		70F2E189254EFC8000B2EA5C /* ParseRemote.swift in Sources */ = {isa = PBXBuildFile; fileRef = 916570D62462DABC008F2997 /* ParseRemote.swift */; };
		70F2E18A254EFC8000B2EA5C /* PCKSynchronizable.swift in Sources */ = {isa = PBXBuildFile; fileRef = 91D5287924813AF70022292B /* PCKSynchronizable.swift */; };
		70F2E18C254EFC8000B2EA5C /* PCKVersionable.swift in Sources */ = {isa = PBXBuildFile; fileRef = 700775A92522686D00EC0EDA /* PCKVersionable.swift */; };
		70F2E18D254EFC8000B2EA5C /* PCKClock.swift in Sources */ = {isa = PBXBuildFile; fileRef = 91AA07222466F0CD00B39452 /* PCKClock.swift */; };
		70F2E18F254EFC8000B2EA5C /* PCKTask.swift in Sources */ = {isa = PBXBuildFile; fileRef = 9119D5FA24561A28001B7AA3 /* PCKTask.swift */; };
		70F2E303254F4F3300B2EA5C /* ParseCareKit_watchOS.h in Headers */ = {isa = PBXBuildFile; fileRef = 70F2E179254EFC6100B2EA5C /* ParseCareKit_watchOS.h */; settings = {ATTRIBUTES = (Public, ); }; };
		9119D5F0245618D7001B7AA3 /* ParseCareKit.h in Headers */ = {isa = PBXBuildFile; fileRef = 9119D5EE245618D7001B7AA3 /* ParseCareKit.h */; settings = {ATTRIBUTES = (Public, ); }; };
		9119D60124561A28001B7AA3 /* PCKContact.swift in Sources */ = {isa = PBXBuildFile; fileRef = 9119D5F824561A28001B7AA3 /* PCKContact.swift */; };
		9119D60324561A28001B7AA3 /* PCKTask.swift in Sources */ = {isa = PBXBuildFile; fileRef = 9119D5FA24561A28001B7AA3 /* PCKTask.swift */; };
		9119D60424561A28001B7AA3 /* PCKPatient.swift in Sources */ = {isa = PBXBuildFile; fileRef = 9119D5FB24561A28001B7AA3 /* PCKPatient.swift */; };
		9119D60724561A28001B7AA3 /* PCKCarePlan.swift in Sources */ = {isa = PBXBuildFile; fileRef = 9119D5FE24561A28001B7AA3 /* PCKCarePlan.swift */; };
		9119D60824561A28001B7AA3 /* PCKOutcome.swift in Sources */ = {isa = PBXBuildFile; fileRef = 9119D5FF24561A28001B7AA3 /* PCKOutcome.swift */; };
		9119D60B24561B02001B7AA3 /* ParseCareKitConstants.swift in Sources */ = {isa = PBXBuildFile; fileRef = 9119D60A24561B02001B7AA3 /* ParseCareKitConstants.swift */; };
		9119D60D24561B22001B7AA3 /* PCKUtility.swift in Sources */ = {isa = PBXBuildFile; fileRef = 9119D60C24561B22001B7AA3 /* PCKUtility.swift */; };
		9119D69A245689DA001B7AA3 /* README.md in Resources */ = {isa = PBXBuildFile; fileRef = 9119D699245689D9001B7AA3 /* README.md */; };
		91226D52274AC00500B5C2DF /* OCKPatient+Parse.swift in Sources */ = {isa = PBXBuildFile; fileRef = 91226D51274AC00500B5C2DF /* OCKPatient+Parse.swift */; };
		91226D54274AC1DB00B5C2DF /* OCKCarePlan+Parse.swift in Sources */ = {isa = PBXBuildFile; fileRef = 91226D53274AC1DB00B5C2DF /* OCKCarePlan+Parse.swift */; };
		91226D56274AC1EF00B5C2DF /* OCKContact+Parse.swift in Sources */ = {isa = PBXBuildFile; fileRef = 91226D55274AC1EF00B5C2DF /* OCKContact+Parse.swift */; };
		91226D58274AC20A00B5C2DF /* OCKHealthKitTask+Parse.swift in Sources */ = {isa = PBXBuildFile; fileRef = 91226D57274AC20A00B5C2DF /* OCKHealthKitTask+Parse.swift */; };
		91226D5A274AC23300B5C2DF /* OCKOutcome+Parse.swift in Sources */ = {isa = PBXBuildFile; fileRef = 91226D59274AC23300B5C2DF /* OCKOutcome+Parse.swift */; };
		91226D5C274AC24A00B5C2DF /* OCKTask+Parse.swift in Sources */ = {isa = PBXBuildFile; fileRef = 91226D5B274AC24A00B5C2DF /* OCKTask+Parse.swift */; };
		91226D5D274AD9B600B5C2DF /* OCKCarePlan+Parse.swift in Sources */ = {isa = PBXBuildFile; fileRef = 91226D53274AC1DB00B5C2DF /* OCKCarePlan+Parse.swift */; };
		91226D5E274AD9B600B5C2DF /* OCKContact+Parse.swift in Sources */ = {isa = PBXBuildFile; fileRef = 91226D55274AC1EF00B5C2DF /* OCKContact+Parse.swift */; };
		91226D5F274AD9B600B5C2DF /* OCKHealthKitTask+Parse.swift in Sources */ = {isa = PBXBuildFile; fileRef = 91226D57274AC20A00B5C2DF /* OCKHealthKitTask+Parse.swift */; };
		91226D60274AD9B600B5C2DF /* OCKOutcome+Parse.swift in Sources */ = {isa = PBXBuildFile; fileRef = 91226D59274AC23300B5C2DF /* OCKOutcome+Parse.swift */; };
		91226D61274AD9B600B5C2DF /* OCKPatient+Parse.swift in Sources */ = {isa = PBXBuildFile; fileRef = 91226D51274AC00500B5C2DF /* OCKPatient+Parse.swift */; };
		91226D62274AD9B600B5C2DF /* OCKTask+Parse.swift in Sources */ = {isa = PBXBuildFile; fileRef = 91226D5B274AC24A00B5C2DF /* OCKTask+Parse.swift */; };
		91226D64274ADCE100B5C2DF /* UtilityTests.swift in Sources */ = {isa = PBXBuildFile; fileRef = 91226D63274ADCE100B5C2DF /* UtilityTests.swift */; };
		91226D67274ADD4B00B5C2DF /* ParseCareKit.plist in Resources */ = {isa = PBXBuildFile; fileRef = 91226D66274ADD4B00B5C2DF /* ParseCareKit.plist */; };
		91226D68274AE59400B5C2DF /* ParseCareKit.plist in Resources */ = {isa = PBXBuildFile; fileRef = 91226D66274ADD4B00B5C2DF /* ParseCareKit.plist */; };
		916570D72462DABC008F2997 /* ParseRemote.swift in Sources */ = {isa = PBXBuildFile; fileRef = 916570D62462DABC008F2997 /* ParseRemote.swift */; };
		918F07EE247D66C800C3A205 /* PCKObjectable.swift in Sources */ = {isa = PBXBuildFile; fileRef = 918F07ED247D66C800C3A205 /* PCKObjectable.swift */; };
		91AA07232466F0CD00B39452 /* PCKClock.swift in Sources */ = {isa = PBXBuildFile; fileRef = 91AA07222466F0CD00B39452 /* PCKClock.swift */; };
		91D5287A24813AF70022292B /* PCKSynchronizable.swift in Sources */ = {isa = PBXBuildFile; fileRef = 91D5287924813AF70022292B /* PCKSynchronizable.swift */; };
/* End PBXBuildFile section */

/* Begin PBXContainerItemProxy section */
		705DC9232526A4B80035BBE3 /* PBXContainerItemProxy */ = {
			isa = PBXContainerItemProxy;
			containerPortal = 9119D5E2245618D7001B7AA3 /* Project object */;
			proxyType = 1;
			remoteGlobalIDString = 9119D5EA245618D7001B7AA3;
			remoteInfo = ParseCareKit;
		};
		709752FC250D351B0020EA70 /* PBXContainerItemProxy */ = {
			isa = PBXContainerItemProxy;
			containerPortal = 9119D5E2245618D7001B7AA3 /* Project object */;
			proxyType = 1;
			remoteGlobalIDString = 9119D5EA245618D7001B7AA3;
			remoteInfo = ParseCareKit;
		};
		91226D4E274A931400B5C2DF /* PBXContainerItemProxy */ = {
			isa = PBXContainerItemProxy;
			containerPortal = 9119D5E2245618D7001B7AA3 /* Project object */;
			proxyType = 1;
			remoteGlobalIDString = 709752DF250D27300020EA70;
			remoteInfo = TestHost;
		};
/* End PBXContainerItemProxy section */

/* Begin PBXCopyFilesBuildPhase section */
		709752F9250D2B180020EA70 /* Embed Frameworks */ = {
			isa = PBXCopyFilesBuildPhase;
			buildActionMask = 2147483647;
			dstPath = "";
			dstSubfolderSpec = 10;
			files = (
				709752FB250D351B0020EA70 /* ParseCareKit.framework in Embed Frameworks */,
			);
			name = "Embed Frameworks";
			runOnlyForDeploymentPostprocessing = 0;
		};
		9119D62124562933001B7AA3 /* Embed Frameworks */ = {
			isa = PBXCopyFilesBuildPhase;
			buildActionMask = 2147483647;
			dstPath = "";
			dstSubfolderSpec = 10;
			files = (
			);
			name = "Embed Frameworks";
			runOnlyForDeploymentPostprocessing = 0;
		};
/* End PBXCopyFilesBuildPhase section */

/* Begin PBXFileReference section */
		700775A92522686D00EC0EDA /* PCKVersionable.swift */ = {isa = PBXFileReference; lastKnownFileType = sourcecode.swift; path = PCKVersionable.swift; sourceTree = "<group>"; };
		700B0ED2270DD62200EEF103 /* PCKObjectable+async.swift */ = {isa = PBXFileReference; lastKnownFileType = sourcecode.swift; path = "PCKObjectable+async.swift"; sourceTree = "<group>"; };
		700B0ED5270DD7D900EEF103 /* PCKVersionable+async.swift */ = {isa = PBXFileReference; lastKnownFileType = sourcecode.swift; path = "PCKVersionable+async.swift"; sourceTree = "<group>"; };
		700B0ED8270DDF5600EEF103 /* PCKObjectable+combine.swift */ = {isa = PBXFileReference; lastKnownFileType = sourcecode.swift; path = "PCKObjectable+combine.swift"; sourceTree = "<group>"; };
		700B0EDB270DE0C400EEF103 /* PCKVersionable+combine.swift */ = {isa = PBXFileReference; lastKnownFileType = sourcecode.swift; path = "PCKVersionable+combine.swift"; sourceTree = "<group>"; };
		705DC91D2526A4B80035BBE3 /* ParseCareKitTests.xctest */ = {isa = PBXFileReference; explicitFileType = wrapper.cfbundle; includeInIndex = 0; path = ParseCareKitTests.xctest; sourceTree = BUILT_PRODUCTS_DIR; };
		7085DDAC26CDA2980033B977 /* Documentation.docc */ = {isa = PBXFileReference; lastKnownFileType = folder.documentationcatalog; path = Documentation.docc; sourceTree = "<group>"; };
		709752E0250D27300020EA70 /* TestHost.app */ = {isa = PBXFileReference; explicitFileType = wrapper.application; includeInIndex = 0; path = TestHost.app; sourceTree = BUILT_PRODUCTS_DIR; };
		709752E2250D27300020EA70 /* AppDelegate.swift */ = {isa = PBXFileReference; lastKnownFileType = sourcecode.swift; path = AppDelegate.swift; sourceTree = "<group>"; };
		709752E4250D27300020EA70 /* SceneDelegate.swift */ = {isa = PBXFileReference; lastKnownFileType = sourcecode.swift; path = SceneDelegate.swift; sourceTree = "<group>"; };
		709752E6250D27300020EA70 /* ContentView.swift */ = {isa = PBXFileReference; lastKnownFileType = sourcecode.swift; path = ContentView.swift; sourceTree = "<group>"; };
		709752E8250D27320020EA70 /* Assets.xcassets */ = {isa = PBXFileReference; lastKnownFileType = folder.assetcatalog; path = Assets.xcassets; sourceTree = "<group>"; };
		709752EB250D27320020EA70 /* Preview Assets.xcassets */ = {isa = PBXFileReference; lastKnownFileType = folder.assetcatalog; path = "Preview Assets.xcassets"; sourceTree = "<group>"; };
		709752EE250D27320020EA70 /* Base */ = {isa = PBXFileReference; lastKnownFileType = file.storyboard; name = Base; path = Base.lproj/LaunchScreen.storyboard; sourceTree = "<group>"; };
		709752F0250D27320020EA70 /* Info.plist */ = {isa = PBXFileReference; lastKnownFileType = text.plist.xml; path = Info.plist; sourceTree = "<group>"; };
		7098A7762524E92900DDF53D /* MockURLProtocol.swift */ = {isa = PBXFileReference; lastKnownFileType = sourcecode.swift; path = MockURLProtocol.swift; sourceTree = "<group>"; };
		7098A7772524E92900DDF53D /* MockURLResponse.swift */ = {isa = PBXFileReference; lastKnownFileType = sourcecode.swift; path = MockURLResponse.swift; sourceTree = "<group>"; };
		7098A7782524E92900DDF53D /* EncodingCareKitTests.swift */ = {isa = PBXFileReference; lastKnownFileType = sourcecode.swift; path = EncodingCareKitTests.swift; sourceTree = "<group>"; };
		709D175C258551D20002E772 /* ParseCareKitLog.swift */ = {isa = PBXFileReference; lastKnownFileType = sourcecode.swift; path = ParseCareKitLog.swift; sourceTree = "<group>"; };
		709D176A258579090002E772 /* ParseCareKitError.swift */ = {isa = PBXFileReference; lastKnownFileType = sourcecode.swift; path = ParseCareKitError.swift; sourceTree = "<group>"; };
		709D18062586903C0002E772 /* LoggerTests.swift */ = {isa = PBXFileReference; lastKnownFileType = sourcecode.swift; path = LoggerTests.swift; sourceTree = "<group>"; };
		709D1817258699840002E772 /* ParseRemoteDelegate.swift */ = {isa = PBXFileReference; lastKnownFileType = sourcecode.swift; path = ParseRemoteDelegate.swift; sourceTree = "<group>"; };
		70B326BD251EBE610028B229 /* PCKUser.swift */ = {isa = PBXFileReference; lastKnownFileType = sourcecode.swift; path = PCKUser.swift; sourceTree = "<group>"; };
		70D5A29325E0D2D30036A8AD /* PCKHealthKitTask.swift */ = {isa = PBXFileReference; lastKnownFileType = sourcecode.swift; path = PCKHealthKitTask.swift; sourceTree = "<group>"; };
		70F2E177254EFC6100B2EA5C /* ParseCareKit_watchOS.framework */ = {isa = PBXFileReference; explicitFileType = wrapper.framework; includeInIndex = 0; path = ParseCareKit_watchOS.framework; sourceTree = BUILT_PRODUCTS_DIR; };
		70F2E179254EFC6100B2EA5C /* ParseCareKit_watchOS.h */ = {isa = PBXFileReference; lastKnownFileType = sourcecode.c.h; path = ParseCareKit_watchOS.h; sourceTree = "<group>"; };
		70F2E17A254EFC6100B2EA5C /* Info.plist */ = {isa = PBXFileReference; lastKnownFileType = text.plist.xml; path = Info.plist; sourceTree = "<group>"; };
		9119D5EB245618D7001B7AA3 /* ParseCareKit.framework */ = {isa = PBXFileReference; explicitFileType = wrapper.framework; includeInIndex = 0; path = ParseCareKit.framework; sourceTree = BUILT_PRODUCTS_DIR; };
		9119D5EE245618D7001B7AA3 /* ParseCareKit.h */ = {isa = PBXFileReference; lastKnownFileType = sourcecode.c.h; path = ParseCareKit.h; sourceTree = "<group>"; };
		9119D5EF245618D7001B7AA3 /* Info.plist */ = {isa = PBXFileReference; lastKnownFileType = text.plist.xml; path = Info.plist; sourceTree = "<group>"; };
		9119D5F824561A28001B7AA3 /* PCKContact.swift */ = {isa = PBXFileReference; fileEncoding = 4; lastKnownFileType = sourcecode.swift; path = PCKContact.swift; sourceTree = "<group>"; };
		9119D5FA24561A28001B7AA3 /* PCKTask.swift */ = {isa = PBXFileReference; fileEncoding = 4; lastKnownFileType = sourcecode.swift; path = PCKTask.swift; sourceTree = "<group>"; };
		9119D5FB24561A28001B7AA3 /* PCKPatient.swift */ = {isa = PBXFileReference; fileEncoding = 4; lastKnownFileType = sourcecode.swift; path = PCKPatient.swift; sourceTree = "<group>"; };
		9119D5FE24561A28001B7AA3 /* PCKCarePlan.swift */ = {isa = PBXFileReference; fileEncoding = 4; lastKnownFileType = sourcecode.swift; path = PCKCarePlan.swift; sourceTree = "<group>"; };
		9119D5FF24561A28001B7AA3 /* PCKOutcome.swift */ = {isa = PBXFileReference; fileEncoding = 4; lastKnownFileType = sourcecode.swift; path = PCKOutcome.swift; sourceTree = "<group>"; };
		9119D60A24561B02001B7AA3 /* ParseCareKitConstants.swift */ = {isa = PBXFileReference; lastKnownFileType = sourcecode.swift; path = ParseCareKitConstants.swift; sourceTree = "<group>"; };
		9119D60C24561B22001B7AA3 /* PCKUtility.swift */ = {isa = PBXFileReference; lastKnownFileType = sourcecode.swift; path = PCKUtility.swift; sourceTree = "<group>"; };
		9119D699245689D9001B7AA3 /* README.md */ = {isa = PBXFileReference; fileEncoding = 4; lastKnownFileType = net.daringfireball.markdown; path = README.md; sourceTree = "<group>"; };
		91226D51274AC00500B5C2DF /* OCKPatient+Parse.swift */ = {isa = PBXFileReference; lastKnownFileType = sourcecode.swift; path = "OCKPatient+Parse.swift"; sourceTree = "<group>"; };
		91226D53274AC1DB00B5C2DF /* OCKCarePlan+Parse.swift */ = {isa = PBXFileReference; lastKnownFileType = sourcecode.swift; path = "OCKCarePlan+Parse.swift"; sourceTree = "<group>"; };
		91226D55274AC1EF00B5C2DF /* OCKContact+Parse.swift */ = {isa = PBXFileReference; lastKnownFileType = sourcecode.swift; path = "OCKContact+Parse.swift"; sourceTree = "<group>"; };
		91226D57274AC20A00B5C2DF /* OCKHealthKitTask+Parse.swift */ = {isa = PBXFileReference; lastKnownFileType = sourcecode.swift; path = "OCKHealthKitTask+Parse.swift"; sourceTree = "<group>"; };
		91226D59274AC23300B5C2DF /* OCKOutcome+Parse.swift */ = {isa = PBXFileReference; lastKnownFileType = sourcecode.swift; path = "OCKOutcome+Parse.swift"; sourceTree = "<group>"; };
		91226D5B274AC24A00B5C2DF /* OCKTask+Parse.swift */ = {isa = PBXFileReference; lastKnownFileType = sourcecode.swift; path = "OCKTask+Parse.swift"; sourceTree = "<group>"; };
		91226D63274ADCE100B5C2DF /* UtilityTests.swift */ = {isa = PBXFileReference; lastKnownFileType = sourcecode.swift; path = UtilityTests.swift; sourceTree = "<group>"; };
		91226D66274ADD4B00B5C2DF /* ParseCareKit.plist */ = {isa = PBXFileReference; fileEncoding = 4; lastKnownFileType = text.plist.xml; path = ParseCareKit.plist; sourceTree = "<group>"; };
		916570D62462DABC008F2997 /* ParseRemote.swift */ = {isa = PBXFileReference; lastKnownFileType = sourcecode.swift; path = ParseRemote.swift; sourceTree = "<group>"; };
		918F07ED247D66C800C3A205 /* PCKObjectable.swift */ = {isa = PBXFileReference; lastKnownFileType = sourcecode.swift; path = PCKObjectable.swift; sourceTree = "<group>"; };
		91AA07222466F0CD00B39452 /* PCKClock.swift */ = {isa = PBXFileReference; lastKnownFileType = sourcecode.swift; path = PCKClock.swift; sourceTree = "<group>"; };
		91D5287924813AF70022292B /* PCKSynchronizable.swift */ = {isa = PBXFileReference; lastKnownFileType = sourcecode.swift; path = PCKSynchronizable.swift; sourceTree = "<group>"; };
/* End PBXFileReference section */

/* Begin PBXFrameworksBuildPhase section */
		705DC91A2526A4B80035BBE3 /* Frameworks */ = {
			isa = PBXFrameworksBuildPhase;
			buildActionMask = 2147483647;
			files = (
				705DC9222526A4B80035BBE3 /* ParseCareKit.framework in Frameworks */,
			);
			runOnlyForDeploymentPostprocessing = 0;
		};
		709752DD250D27300020EA70 /* Frameworks */ = {
			isa = PBXFrameworksBuildPhase;
			buildActionMask = 2147483647;
			files = (
				709752FA250D351B0020EA70 /* ParseCareKit.framework in Frameworks */,
			);
			runOnlyForDeploymentPostprocessing = 0;
		};
		70F2E174254EFC6100B2EA5C /* Frameworks */ = {
			isa = PBXFrameworksBuildPhase;
			buildActionMask = 2147483647;
			files = (
				7051EA792714A0C5000BF347 /* CareKitStore in Frameworks */,
				70755431255D89B800172F6B /* ParseSwift in Frameworks */,
			);
			runOnlyForDeploymentPostprocessing = 0;
		};
		9119D5E8245618D7001B7AA3 /* Frameworks */ = {
			isa = PBXFrameworksBuildPhase;
			buildActionMask = 2147483647;
			files = (
				705041B1270E13C100386537 /* ParseSwift in Frameworks */,
				7075542D255D899E00172F6B /* ParseSwift in Frameworks */,
				7051EA772714A073000BF347 /* CareKitStore in Frameworks */,
			);
			runOnlyForDeploymentPostprocessing = 0;
		};
/* End PBXFrameworksBuildPhase section */

/* Begin PBXGroup section */
		703CDA0725243D230027AB82 /* Parse */ = {
			isa = PBXGroup;
			children = (
				70B326BD251EBE610028B229 /* PCKUser.swift */,
			);
			path = Parse;
			sourceTree = "<group>";
		};
		705DC91E2526A4B80035BBE3 /* ParseCareKitTests */ = {
			isa = PBXGroup;
			children = (
			);
			path = ParseCareKitTests;
			sourceTree = "<group>";
		};
		70854C2E25218F2300BA2179 /* ParseCareKit */ = {
			isa = PBXGroup;
			children = (
				9119D5EF245618D7001B7AA3 /* Info.plist */,
			);
			path = ParseCareKit;
			sourceTree = "<group>";
		};
		70854C4925219A2100BA2179 /* ParseCareKitTests */ = {
			isa = PBXGroup;
			children = (
				7098A7782524E92900DDF53D /* EncodingCareKitTests.swift */,
				709D18062586903C0002E772 /* LoggerTests.swift */,
				91226D63274ADCE100B5C2DF /* UtilityTests.swift */,
				7098A7752524E92900DDF53D /* NetworkMocking */,
			);
			path = ParseCareKitTests;
			sourceTree = "<group>";
		};
		708D038D25218D3D00646C70 /* Sources */ = {
			isa = PBXGroup;
			children = (
				9119D5ED245618D7001B7AA3 /* ParseCareKit */,
			);
			path = Sources;
			sourceTree = "<group>";
		};
		708D038E25218D7200646C70 /* Tests */ = {
			isa = PBXGroup;
			children = (
				70854C4925219A2100BA2179 /* ParseCareKitTests */,
			);
			path = Tests;
			sourceTree = "<group>";
		};
		709752E1250D27300020EA70 /* TestHost */ = {
			isa = PBXGroup;
			children = (
				709752F0250D27320020EA70 /* Info.plist */,
				91226D66274ADD4B00B5C2DF /* ParseCareKit.plist */,
				709752E2250D27300020EA70 /* AppDelegate.swift */,
				709752E6250D27300020EA70 /* ContentView.swift */,
				709752E4250D27300020EA70 /* SceneDelegate.swift */,
				709752E8250D27320020EA70 /* Assets.xcassets */,
				709752ED250D27320020EA70 /* LaunchScreen.storyboard */,
				709752EA250D27320020EA70 /* Preview Content */,
			);
			path = TestHost;
			sourceTree = "<group>";
		};
		709752EA250D27320020EA70 /* Preview Content */ = {
			isa = PBXGroup;
			children = (
				709752EB250D27320020EA70 /* Preview Assets.xcassets */,
			);
			path = "Preview Content";
			sourceTree = "<group>";
		};
		7098A7752524E92900DDF53D /* NetworkMocking */ = {
			isa = PBXGroup;
			children = (
				7098A7762524E92900DDF53D /* MockURLProtocol.swift */,
				7098A7772524E92900DDF53D /* MockURLResponse.swift */,
			);
			path = NetworkMocking;
			sourceTree = "<group>";
		};
		70F2E178254EFC6100B2EA5C /* ParseCareKit-watchOS */ = {
			isa = PBXGroup;
			children = (
				70F2E179254EFC6100B2EA5C /* ParseCareKit_watchOS.h */,
				70F2E17A254EFC6100B2EA5C /* Info.plist */,
			);
			path = "ParseCareKit-watchOS";
			sourceTree = "<group>";
		};
		70F2E192254EFCB900B2EA5C /* Frameworks */ = {
			isa = PBXGroup;
			children = (
			);
			name = Frameworks;
			sourceTree = "<group>";
		};
		9119D5E1245618D7001B7AA3 = {
			isa = PBXGroup;
			children = (
				9119D699245689D9001B7AA3 /* README.md */,
				708D038D25218D3D00646C70 /* Sources */,
				708D038E25218D7200646C70 /* Tests */,
				70854C2E25218F2300BA2179 /* ParseCareKit */,
				709752E1250D27300020EA70 /* TestHost */,
				705DC91E2526A4B80035BBE3 /* ParseCareKitTests */,
				70F2E178254EFC6100B2EA5C /* ParseCareKit-watchOS */,
				9119D5EC245618D7001B7AA3 /* Products */,
				70F2E192254EFCB900B2EA5C /* Frameworks */,
			);
			sourceTree = "<group>";
		};
		9119D5EC245618D7001B7AA3 /* Products */ = {
			isa = PBXGroup;
			children = (
				9119D5EB245618D7001B7AA3 /* ParseCareKit.framework */,
				709752E0250D27300020EA70 /* TestHost.app */,
				705DC91D2526A4B80035BBE3 /* ParseCareKitTests.xctest */,
				70F2E177254EFC6100B2EA5C /* ParseCareKit_watchOS.framework */,
			);
			name = Products;
			sourceTree = "<group>";
		};
		9119D5ED245618D7001B7AA3 /* ParseCareKit */ = {
			isa = PBXGroup;
			children = (
				91226D50274ABFCF00B5C2DF /* Extensions */,
				7085DDAC26CDA2980033B977 /* Documentation.docc */,
				9119D5EE245618D7001B7AA3 /* ParseCareKit.h */,
				9119D60A24561B02001B7AA3 /* ParseCareKitConstants.swift */,
				709D176A258579090002E772 /* ParseCareKitError.swift */,
				709D175C258551D20002E772 /* ParseCareKitLog.swift */,
				916570D62462DABC008F2997 /* ParseRemote.swift */,
				9119D60C24561B22001B7AA3 /* PCKUtility.swift */,
				918F080B248040AA00C3A205 /* Objects */,
				703CDA0725243D230027AB82 /* Parse */,
				91D52878248128700022292B /* Protocols */,
			);
			path = ParseCareKit;
			sourceTree = "<group>";
		};
		91226D50274ABFCF00B5C2DF /* Extensions */ = {
			isa = PBXGroup;
			children = (
				91226D53274AC1DB00B5C2DF /* OCKCarePlan+Parse.swift */,
				91226D55274AC1EF00B5C2DF /* OCKContact+Parse.swift */,
				91226D57274AC20A00B5C2DF /* OCKHealthKitTask+Parse.swift */,
				91226D59274AC23300B5C2DF /* OCKOutcome+Parse.swift */,
				91226D51274AC00500B5C2DF /* OCKPatient+Parse.swift */,
				91226D5B274AC24A00B5C2DF /* OCKTask+Parse.swift */,
			);
			path = Extensions;
			sourceTree = "<group>";
		};
		918F080B248040AA00C3A205 /* Objects */ = {
			isa = PBXGroup;
			children = (
				9119D5FE24561A28001B7AA3 /* PCKCarePlan.swift */,
				91AA07222466F0CD00B39452 /* PCKClock.swift */,
				9119D5F824561A28001B7AA3 /* PCKContact.swift */,
				70D5A29325E0D2D30036A8AD /* PCKHealthKitTask.swift */,
				9119D5FF24561A28001B7AA3 /* PCKOutcome.swift */,
				9119D5FB24561A28001B7AA3 /* PCKPatient.swift */,
				9119D5FA24561A28001B7AA3 /* PCKTask.swift */,
			);
			path = Objects;
			sourceTree = "<group>";
		};
		91D52878248128700022292B /* Protocols */ = {
			isa = PBXGroup;
			children = (
				918F07ED247D66C800C3A205 /* PCKObjectable.swift */,
				700B0ED2270DD62200EEF103 /* PCKObjectable+async.swift */,
				700B0ED8270DDF5600EEF103 /* PCKObjectable+combine.swift */,
				91D5287924813AF70022292B /* PCKSynchronizable.swift */,
				700775A92522686D00EC0EDA /* PCKVersionable.swift */,
				700B0ED5270DD7D900EEF103 /* PCKVersionable+async.swift */,
				700B0EDB270DE0C400EEF103 /* PCKVersionable+combine.swift */,
				709D1817258699840002E772 /* ParseRemoteDelegate.swift */,
			);
			path = Protocols;
			sourceTree = "<group>";
		};
/* End PBXGroup section */

/* Begin PBXHeadersBuildPhase section */
		70F2E172254EFC6100B2EA5C /* Headers */ = {
			isa = PBXHeadersBuildPhase;
			buildActionMask = 2147483647;
			files = (
				70F2E303254F4F3300B2EA5C /* ParseCareKit_watchOS.h in Headers */,
			);
			runOnlyForDeploymentPostprocessing = 0;
		};
		9119D5E6245618D7001B7AA3 /* Headers */ = {
			isa = PBXHeadersBuildPhase;
			buildActionMask = 2147483647;
			files = (
				9119D5F0245618D7001B7AA3 /* ParseCareKit.h in Headers */,
			);
			runOnlyForDeploymentPostprocessing = 0;
		};
/* End PBXHeadersBuildPhase section */

/* Begin PBXNativeTarget section */
		705DC91C2526A4B80035BBE3 /* ParseCareKitTests */ = {
			isa = PBXNativeTarget;
			buildConfigurationList = 705DC9272526A4B80035BBE3 /* Build configuration list for PBXNativeTarget "ParseCareKitTests" */;
			buildPhases = (
				705DC9192526A4B80035BBE3 /* Sources */,
				705DC91A2526A4B80035BBE3 /* Frameworks */,
				705DC91B2526A4B80035BBE3 /* Resources */,
			);
			buildRules = (
			);
			dependencies = (
				705DC9242526A4B80035BBE3 /* PBXTargetDependency */,
				91226D4F274A931400B5C2DF /* PBXTargetDependency */,
			);
			name = ParseCareKitTests;
			productName = ParseCareKitTests;
			productReference = 705DC91D2526A4B80035BBE3 /* ParseCareKitTests.xctest */;
			productType = "com.apple.product-type.bundle.unit-test";
		};
		709752DF250D27300020EA70 /* TestHost */ = {
			isa = PBXNativeTarget;
			buildConfigurationList = 709752F1250D27320020EA70 /* Build configuration list for PBXNativeTarget "TestHost" */;
			buildPhases = (
				709752DC250D27300020EA70 /* Sources */,
				709752DD250D27300020EA70 /* Frameworks */,
				709752DE250D27300020EA70 /* Resources */,
				709752F9250D2B180020EA70 /* Embed Frameworks */,
			);
			buildRules = (
			);
			dependencies = (
				709752FD250D351B0020EA70 /* PBXTargetDependency */,
			);
			name = TestHost;
			productName = TestHost;
			productReference = 709752E0250D27300020EA70 /* TestHost.app */;
			productType = "com.apple.product-type.application";
		};
		70F2E176254EFC6100B2EA5C /* ParseCareKit-watchOS */ = {
			isa = PBXNativeTarget;
			buildConfigurationList = 70F2E17C254EFC6100B2EA5C /* Build configuration list for PBXNativeTarget "ParseCareKit-watchOS" */;
			buildPhases = (
				70F2E172254EFC6100B2EA5C /* Headers */,
				70F2E173254EFC6100B2EA5C /* Sources */,
				70F2E174254EFC6100B2EA5C /* Frameworks */,
				70F2E175254EFC6100B2EA5C /* Resources */,
				70A793F125C330B20003F0FF /* ShellScript */,
			);
			buildRules = (
			);
			dependencies = (
			);
			name = "ParseCareKit-watchOS";
			packageProductDependencies = (
				70755430255D89B800172F6B /* ParseSwift */,
				7051EA782714A0C5000BF347 /* CareKitStore */,
			);
			productName = "ParseCareKit-watchOS";
			productReference = 70F2E177254EFC6100B2EA5C /* ParseCareKit_watchOS.framework */;
			productType = "com.apple.product-type.framework";
		};
		9119D5EA245618D7001B7AA3 /* ParseCareKit */ = {
			isa = PBXNativeTarget;
			buildConfigurationList = 9119D5F3245618D7001B7AA3 /* Build configuration list for PBXNativeTarget "ParseCareKit" */;
			buildPhases = (
				9119D5E6245618D7001B7AA3 /* Headers */,
				9119D5E7245618D7001B7AA3 /* Sources */,
				9119D5E8245618D7001B7AA3 /* Frameworks */,
				9119D5E9245618D7001B7AA3 /* Resources */,
				9119D62124562933001B7AA3 /* Embed Frameworks */,
				709D177F258580620002E772 /* SwiftLint */,
			);
			buildRules = (
			);
			dependencies = (
			);
			name = ParseCareKit;
			packageProductDependencies = (
				7075542C255D899E00172F6B /* ParseSwift */,
				70BA5C252613B018008E829E /* ParseSwift */,
				7051EA762714A073000BF347 /* CareKitStore */,
			);
			productName = ParseCareKit;
			productReference = 9119D5EB245618D7001B7AA3 /* ParseCareKit.framework */;
			productType = "com.apple.product-type.framework";
		};
/* End PBXNativeTarget section */

/* Begin PBXProject section */
		9119D5E2245618D7001B7AA3 /* Project object */ = {
			isa = PBXProject;
			attributes = {
				LastSwiftUpdateCheck = 1200;
				LastUpgradeCheck = 1200;
				ORGANIZATIONNAME = "Network Reconnaissance Lab";
				TargetAttributes = {
					705DC91C2526A4B80035BBE3 = {
						CreatedOnToolsVersion = 12.0.1;
						TestTargetID = 709752DF250D27300020EA70;
					};
					709752DF250D27300020EA70 = {
						CreatedOnToolsVersion = 11.7;
					};
					70F2E176254EFC6100B2EA5C = {
						CreatedOnToolsVersion = 12.1;
					};
					9119D5EA245618D7001B7AA3 = {
						CreatedOnToolsVersion = 11.4.1;
						LastSwiftMigration = 1140;
					};
				};
			};
			buildConfigurationList = 9119D5E5245618D7001B7AA3 /* Build configuration list for PBXProject "ParseCareKit" */;
			compatibilityVersion = "Xcode 9.3";
			developmentRegion = en;
			hasScannedForEncodings = 0;
			knownRegions = (
				en,
				Base,
			);
			mainGroup = 9119D5E1245618D7001B7AA3;
			packageReferences = (
				70BA5C242613B018008E829E /* XCRemoteSwiftPackageReference "Parse-Swift" */,
				7051EA752714A073000BF347 /* XCRemoteSwiftPackageReference "CareKit" */,
			);
			productRefGroup = 9119D5EC245618D7001B7AA3 /* Products */;
			projectDirPath = "";
			projectRoot = "";
			targets = (
				9119D5EA245618D7001B7AA3 /* ParseCareKit */,
				709752DF250D27300020EA70 /* TestHost */,
				705DC91C2526A4B80035BBE3 /* ParseCareKitTests */,
				70F2E176254EFC6100B2EA5C /* ParseCareKit-watchOS */,
			);
		};
/* End PBXProject section */

/* Begin PBXResourcesBuildPhase section */
		705DC91B2526A4B80035BBE3 /* Resources */ = {
			isa = PBXResourcesBuildPhase;
			buildActionMask = 2147483647;
			files = (
			);
			runOnlyForDeploymentPostprocessing = 0;
		};
		709752DE250D27300020EA70 /* Resources */ = {
			isa = PBXResourcesBuildPhase;
			buildActionMask = 2147483647;
			files = (
				709752EF250D27320020EA70 /* LaunchScreen.storyboard in Resources */,
				709752EC250D27320020EA70 /* Preview Assets.xcassets in Resources */,
				709752E9250D27320020EA70 /* Assets.xcassets in Resources */,
				91226D68274AE59400B5C2DF /* ParseCareKit.plist in Resources */,
			);
			runOnlyForDeploymentPostprocessing = 0;
		};
		70F2E175254EFC6100B2EA5C /* Resources */ = {
			isa = PBXResourcesBuildPhase;
			buildActionMask = 2147483647;
			files = (
			);
			runOnlyForDeploymentPostprocessing = 0;
		};
		9119D5E9245618D7001B7AA3 /* Resources */ = {
			isa = PBXResourcesBuildPhase;
			buildActionMask = 2147483647;
			files = (
				91226D67274ADD4B00B5C2DF /* ParseCareKit.plist in Resources */,
				9119D69A245689DA001B7AA3 /* README.md in Resources */,
			);
			runOnlyForDeploymentPostprocessing = 0;
		};
/* End PBXResourcesBuildPhase section */

/* Begin PBXShellScriptBuildPhase section */
		709D177F258580620002E772 /* SwiftLint */ = {
			isa = PBXShellScriptBuildPhase;
			buildActionMask = 2147483647;
			files = (
			);
			inputFileListPaths = (
			);
			inputPaths = (
			);
			name = SwiftLint;
			outputFileListPaths = (
			);
			outputPaths = (
			);
			runOnlyForDeploymentPostprocessing = 0;
			shellPath = /bin/sh;
			shellScript = "# Type a script or drag a script file from your workspace to insert its path.\nif which swiftlint >/dev/null; then\n    swiftlint --fix && swiftlint --strict\nelse\n  echo \"warning: SwiftLint not installed, download from https://github.com/realm/SwiftLint\"\nfi\n\necho $SRCROOT\n\nif [ -d \"$BUILD_DIR/Debug-iphonesimulator/\" ]; then\n    cp -r $BUILD_DIR/Debug-iphonesimulator/*.bundle $BUILD_DIR/Debug-iphonesimulator/ParseCareKit.framework/\nfi\n";
		};
		70A793F125C330B20003F0FF /* ShellScript */ = {
			isa = PBXShellScriptBuildPhase;
			buildActionMask = 2147483647;
			files = (
			);
			inputFileListPaths = (
			);
			inputPaths = (
			);
			outputFileListPaths = (
			);
			outputPaths = (
			);
			runOnlyForDeploymentPostprocessing = 0;
			shellPath = /bin/sh;
			shellScript = "# Type a script or drag a script file from your workspace to insert its path.\nif [ -d \"$BUILD_DIR/Debug-watchsimulator/\" ]; then\n    cp -r $BUILD_DIR/Debug-watchsimulator/*.bundle $BUILD_DIR/Debug-watchsimulator/ParseCareKit.framework/\nfi\n";
		};
/* End PBXShellScriptBuildPhase section */

/* Begin PBXSourcesBuildPhase section */
		705DC9192526A4B80035BBE3 /* Sources */ = {
			isa = PBXSourcesBuildPhase;
			buildActionMask = 2147483647;
			files = (
				91226D64274ADCE100B5C2DF /* UtilityTests.swift in Sources */,
				705DC9292526A55E0035BBE3 /* EncodingCareKitTests.swift in Sources */,
				705DC92B2526A5610035BBE3 /* MockURLProtocol.swift in Sources */,
				705DC92D2526A5650035BBE3 /* MockURLResponse.swift in Sources */,
				709D18072586903C0002E772 /* LoggerTests.swift in Sources */,
			);
			runOnlyForDeploymentPostprocessing = 0;
		};
		709752DC250D27300020EA70 /* Sources */ = {
			isa = PBXSourcesBuildPhase;
			buildActionMask = 2147483647;
			files = (
				709752E3250D27300020EA70 /* AppDelegate.swift in Sources */,
				709752E5250D27300020EA70 /* SceneDelegate.swift in Sources */,
				709752E7250D27300020EA70 /* ContentView.swift in Sources */,
			);
			runOnlyForDeploymentPostprocessing = 0;
		};
		70F2E173254EFC6100B2EA5C /* Sources */ = {
			isa = PBXSourcesBuildPhase;
			buildActionMask = 2147483647;
			files = (
				91226D5D274AD9B600B5C2DF /* OCKCarePlan+Parse.swift in Sources */,
				91226D5E274AD9B600B5C2DF /* OCKContact+Parse.swift in Sources */,
				91226D5F274AD9B600B5C2DF /* OCKHealthKitTask+Parse.swift in Sources */,
				91226D60274AD9B600B5C2DF /* OCKOutcome+Parse.swift in Sources */,
				91226D61274AD9B600B5C2DF /* OCKPatient+Parse.swift in Sources */,
				91226D62274AD9B600B5C2DF /* OCKTask+Parse.swift in Sources */,
				709D175E258551D20002E772 /* ParseCareKitLog.swift in Sources */,
				70F2E187254EFC8000B2EA5C /* ParseCareKitConstants.swift in Sources */,
				700B0ED7270DD7D900EEF103 /* PCKVersionable+async.swift in Sources */,
				70F2E189254EFC8000B2EA5C /* ParseRemote.swift in Sources */,
				70F2E183254EFC8000B2EA5C /* PCKContact.swift in Sources */,
				70D5A29525E0D2D30036A8AD /* PCKHealthKitTask.swift in Sources */,
				70F2E184254EFC8000B2EA5C /* PCKUser.swift in Sources */,
				70F2E186254EFC8000B2EA5C /* PCKOutcome.swift in Sources */,
				709D176C258579090002E772 /* ParseCareKitError.swift in Sources */,
				70F2E18D254EFC8000B2EA5C /* PCKClock.swift in Sources */,
				70F2E181254EFC8000B2EA5C /* PCKObjectable.swift in Sources */,
				70F2E18F254EFC8000B2EA5C /* PCKTask.swift in Sources */,
				70F2E182254EFC8000B2EA5C /* PCKPatient.swift in Sources */,
				70F2E188254EFC8000B2EA5C /* PCKUtility.swift in Sources */,
				700B0ED4270DD62200EEF103 /* PCKObjectable+async.swift in Sources */,
				70F2E185254EFC8000B2EA5C /* PCKCarePlan.swift in Sources */,
				70F2E18A254EFC8000B2EA5C /* PCKSynchronizable.swift in Sources */,
				709D1819258699840002E772 /* ParseRemoteDelegate.swift in Sources */,
				70F2E18C254EFC8000B2EA5C /* PCKVersionable.swift in Sources */,
				700B0EDA270DDF5600EEF103 /* PCKObjectable+combine.swift in Sources */,
				700B0EDD270DE0C400EEF103 /* PCKVersionable+combine.swift in Sources */,
			);
			runOnlyForDeploymentPostprocessing = 0;
		};
		9119D5E7245618D7001B7AA3 /* Sources */ = {
			isa = PBXSourcesBuildPhase;
			buildActionMask = 2147483647;
			files = (
				709D175D258551D20002E772 /* ParseCareKitLog.swift in Sources */,
				700B0ED3270DD62200EEF103 /* PCKObjectable+async.swift in Sources */,
				700B0ED6270DD7D900EEF103 /* PCKVersionable+async.swift in Sources */,
				9119D60B24561B02001B7AA3 /* ParseCareKitConstants.swift in Sources */,
				700B0ED9270DDF5600EEF103 /* PCKObjectable+combine.swift in Sources */,
				91226D5A274AC23300B5C2DF /* OCKOutcome+Parse.swift in Sources */,
				9119D60D24561B22001B7AA3 /* PCKUtility.swift in Sources */,
				700775AA2522686D00EC0EDA /* PCKVersionable.swift in Sources */,
				70D5A29425E0D2D30036A8AD /* PCKHealthKitTask.swift in Sources */,
				9119D60324561A28001B7AA3 /* PCKTask.swift in Sources */,
				9119D60824561A28001B7AA3 /* PCKOutcome.swift in Sources */,
				709D176B258579090002E772 /* ParseCareKitError.swift in Sources */,
				91226D5C274AC24A00B5C2DF /* OCKTask+Parse.swift in Sources */,
				91226D58274AC20A00B5C2DF /* OCKHealthKitTask+Parse.swift in Sources */,
				70B326BE251EBE610028B229 /* PCKUser.swift in Sources */,
				918F07EE247D66C800C3A205 /* PCKObjectable.swift in Sources */,
				700B0EDC270DE0C400EEF103 /* PCKVersionable+combine.swift in Sources */,
				9119D60124561A28001B7AA3 /* PCKContact.swift in Sources */,
				91AA07232466F0CD00B39452 /* PCKClock.swift in Sources */,
				9119D60424561A28001B7AA3 /* PCKPatient.swift in Sources */,
				91226D52274AC00500B5C2DF /* OCKPatient+Parse.swift in Sources */,
				7085DDAD26CDA2980033B977 /* Documentation.docc in Sources */,
				91226D56274AC1EF00B5C2DF /* OCKContact+Parse.swift in Sources */,
				91226D54274AC1DB00B5C2DF /* OCKCarePlan+Parse.swift in Sources */,
				91D5287A24813AF70022292B /* PCKSynchronizable.swift in Sources */,
				709D1818258699840002E772 /* ParseRemoteDelegate.swift in Sources */,
				916570D72462DABC008F2997 /* ParseRemote.swift in Sources */,
				9119D60724561A28001B7AA3 /* PCKCarePlan.swift in Sources */,
			);
			runOnlyForDeploymentPostprocessing = 0;
		};
/* End PBXSourcesBuildPhase section */

/* Begin PBXTargetDependency section */
		705DC9242526A4B80035BBE3 /* PBXTargetDependency */ = {
			isa = PBXTargetDependency;
			target = 9119D5EA245618D7001B7AA3 /* ParseCareKit */;
			targetProxy = 705DC9232526A4B80035BBE3 /* PBXContainerItemProxy */;
		};
		709752FD250D351B0020EA70 /* PBXTargetDependency */ = {
			isa = PBXTargetDependency;
			target = 9119D5EA245618D7001B7AA3 /* ParseCareKit */;
			targetProxy = 709752FC250D351B0020EA70 /* PBXContainerItemProxy */;
		};
		91226D4F274A931400B5C2DF /* PBXTargetDependency */ = {
			isa = PBXTargetDependency;
			target = 709752DF250D27300020EA70 /* TestHost */;
			targetProxy = 91226D4E274A931400B5C2DF /* PBXContainerItemProxy */;
		};
/* End PBXTargetDependency section */

/* Begin PBXVariantGroup section */
		709752ED250D27320020EA70 /* LaunchScreen.storyboard */ = {
			isa = PBXVariantGroup;
			children = (
				709752EE250D27320020EA70 /* Base */,
			);
			name = LaunchScreen.storyboard;
			sourceTree = "<group>";
		};
/* End PBXVariantGroup section */

/* Begin XCBuildConfiguration section */
		705DC9252526A4B80035BBE3 /* Debug */ = {
			isa = XCBuildConfiguration;
			buildSettings = {
				BUNDLE_LOADER = "$(TEST_HOST)";
				CODE_SIGN_STYLE = Automatic;
				INFOPLIST_FILE = ParseCareKitTests/Info.plist;
				IPHONEOS_DEPLOYMENT_TARGET = 15.0;
				LD_RUNPATH_SEARCH_PATHS = (
					"$(inherited)",
					"@executable_path/Frameworks",
					"@loader_path/Frameworks",
				);
				PRODUCT_BUNDLE_IDENTIFIER = edu.uky.cs.netrecon.ParseCareKitTests;
				PRODUCT_NAME = "$(TARGET_NAME)";
				SWIFT_VERSION = 5.0;
				TARGETED_DEVICE_FAMILY = "1,2";
				TEST_HOST = "$(BUILT_PRODUCTS_DIR)/TestHost.app/TestHost";
			};
			name = Debug;
		};
		705DC9262526A4B80035BBE3 /* Release */ = {
			isa = XCBuildConfiguration;
			buildSettings = {
				BUNDLE_LOADER = "$(TEST_HOST)";
				CODE_SIGN_STYLE = Automatic;
				INFOPLIST_FILE = ParseCareKitTests/Info.plist;
				IPHONEOS_DEPLOYMENT_TARGET = 15.0;
				LD_RUNPATH_SEARCH_PATHS = (
					"$(inherited)",
					"@executable_path/Frameworks",
					"@loader_path/Frameworks",
				);
				PRODUCT_BUNDLE_IDENTIFIER = edu.uky.cs.netrecon.ParseCareKitTests;
				PRODUCT_NAME = "$(TARGET_NAME)";
				SWIFT_VERSION = 5.0;
				TARGETED_DEVICE_FAMILY = "1,2";
				TEST_HOST = "$(BUILT_PRODUCTS_DIR)/TestHost.app/TestHost";
			};
			name = Release;
		};
		709752F2250D27320020EA70 /* Debug */ = {
			isa = XCBuildConfiguration;
			buildSettings = {
				ASSETCATALOG_COMPILER_APPICON_NAME = AppIcon;
				CODE_SIGN_STYLE = Manual;
				DEVELOPMENT_ASSET_PATHS = "\"TestHost/Preview Content\"";
				DEVELOPMENT_TEAM = "";
				ENABLE_PREVIEWS = YES;
				INFOPLIST_FILE = TestHost/Info.plist;
				IPHONEOS_DEPLOYMENT_TARGET = 15.0;
				LD_RUNPATH_SEARCH_PATHS = (
					"$(inherited)",
					"@executable_path/Frameworks",
				);
				PRODUCT_BUNDLE_IDENTIFIER = edu.uky.cs.netrecon.TestHost;
				PRODUCT_NAME = "$(TARGET_NAME)";
				PROVISIONING_PROFILE_SPECIFIER = "";
				SWIFT_VERSION = 5.0;
				TARGETED_DEVICE_FAMILY = "1,2";
			};
			name = Debug;
		};
		709752F3250D27320020EA70 /* Release */ = {
			isa = XCBuildConfiguration;
			buildSettings = {
				ASSETCATALOG_COMPILER_APPICON_NAME = AppIcon;
				CODE_SIGN_STYLE = Manual;
				DEVELOPMENT_ASSET_PATHS = "\"TestHost/Preview Content\"";
				DEVELOPMENT_TEAM = "";
				ENABLE_PREVIEWS = YES;
				INFOPLIST_FILE = TestHost/Info.plist;
				IPHONEOS_DEPLOYMENT_TARGET = 15.0;
				LD_RUNPATH_SEARCH_PATHS = (
					"$(inherited)",
					"@executable_path/Frameworks",
				);
				PRODUCT_BUNDLE_IDENTIFIER = edu.uky.cs.netrecon.TestHost;
				PRODUCT_NAME = "$(TARGET_NAME)";
				PROVISIONING_PROFILE_SPECIFIER = "";
				SWIFT_VERSION = 5.0;
				TARGETED_DEVICE_FAMILY = "1,2";
			};
			name = Release;
		};
		70F2E17D254EFC6100B2EA5C /* Debug */ = {
			isa = XCBuildConfiguration;
			buildSettings = {
				APPLICATION_EXTENSION_API_ONLY = YES;
				CODE_SIGN_STYLE = Automatic;
				DEFINES_MODULE = YES;
				DYLIB_COMPATIBILITY_VERSION = 1;
				DYLIB_CURRENT_VERSION = 1;
				DYLIB_INSTALL_NAME_BASE = "@rpath";
				INFOPLIST_FILE = "ParseCareKit-watchOS/Info.plist";
				INSTALL_PATH = "$(LOCAL_LIBRARY_DIR)/Frameworks";
				LD_RUNPATH_SEARCH_PATHS = (
					"$(inherited)",
					"@executable_path/Frameworks",
					"@loader_path/Frameworks",
				);
				PRODUCT_BUNDLE_IDENTIFIER = "edu.uky.cs.netrecon.ParseCareKit-watchOS";
				PRODUCT_NAME = "$(TARGET_NAME:c99extidentifier)";
				SDKROOT = watchos;
				SKIP_INSTALL = YES;
				SWIFT_VERSION = 5.0;
				TARGETED_DEVICE_FAMILY = 4;
				WATCHOS_DEPLOYMENT_TARGET = 8.0;
			};
			name = Debug;
		};
		70F2E17E254EFC6100B2EA5C /* Release */ = {
			isa = XCBuildConfiguration;
			buildSettings = {
				APPLICATION_EXTENSION_API_ONLY = YES;
				CODE_SIGN_STYLE = Automatic;
				DEFINES_MODULE = YES;
				DYLIB_COMPATIBILITY_VERSION = 1;
				DYLIB_CURRENT_VERSION = 1;
				DYLIB_INSTALL_NAME_BASE = "@rpath";
				INFOPLIST_FILE = "ParseCareKit-watchOS/Info.plist";
				INSTALL_PATH = "$(LOCAL_LIBRARY_DIR)/Frameworks";
				LD_RUNPATH_SEARCH_PATHS = (
					"$(inherited)",
					"@executable_path/Frameworks",
					"@loader_path/Frameworks",
				);
				PRODUCT_BUNDLE_IDENTIFIER = "edu.uky.cs.netrecon.ParseCareKit-watchOS";
				PRODUCT_NAME = "$(TARGET_NAME:c99extidentifier)";
				SDKROOT = watchos;
				SKIP_INSTALL = YES;
				SWIFT_VERSION = 5.0;
				TARGETED_DEVICE_FAMILY = 4;
				WATCHOS_DEPLOYMENT_TARGET = 8.0;
			};
			name = Release;
		};
		9119D5F1245618D7001B7AA3 /* Debug */ = {
			isa = XCBuildConfiguration;
			buildSettings = {
				ALWAYS_SEARCH_USER_PATHS = NO;
				CLANG_ANALYZER_NONNULL = YES;
				CLANG_ANALYZER_NUMBER_OBJECT_CONVERSION = YES_AGGRESSIVE;
				CLANG_CXX_LANGUAGE_STANDARD = "gnu++14";
				CLANG_CXX_LIBRARY = "libc++";
				CLANG_ENABLE_MODULES = YES;
				CLANG_ENABLE_OBJC_ARC = YES;
				CLANG_ENABLE_OBJC_WEAK = YES;
				CLANG_WARN_BLOCK_CAPTURE_AUTORELEASING = YES;
				CLANG_WARN_BOOL_CONVERSION = YES;
				CLANG_WARN_COMMA = YES;
				CLANG_WARN_CONSTANT_CONVERSION = YES;
				CLANG_WARN_DEPRECATED_OBJC_IMPLEMENTATIONS = YES;
				CLANG_WARN_DIRECT_OBJC_ISA_USAGE = YES_ERROR;
				CLANG_WARN_DOCUMENTATION_COMMENTS = YES;
				CLANG_WARN_EMPTY_BODY = YES;
				CLANG_WARN_ENUM_CONVERSION = YES;
				CLANG_WARN_INFINITE_RECURSION = YES;
				CLANG_WARN_INT_CONVERSION = YES;
				CLANG_WARN_NON_LITERAL_NULL_CONVERSION = YES;
				CLANG_WARN_OBJC_IMPLICIT_RETAIN_SELF = YES;
				CLANG_WARN_OBJC_LITERAL_CONVERSION = YES;
				CLANG_WARN_OBJC_ROOT_CLASS = YES_ERROR;
				CLANG_WARN_QUOTED_INCLUDE_IN_FRAMEWORK_HEADER = YES;
				CLANG_WARN_RANGE_LOOP_ANALYSIS = YES;
				CLANG_WARN_STRICT_PROTOTYPES = YES;
				CLANG_WARN_SUSPICIOUS_MOVE = YES;
				CLANG_WARN_UNGUARDED_AVAILABILITY = YES_AGGRESSIVE;
				CLANG_WARN_UNREACHABLE_CODE = YES;
				CLANG_WARN__DUPLICATE_METHOD_MATCH = YES;
				COPY_PHASE_STRIP = NO;
				CURRENT_PROJECT_VERSION = 1;
				DEBUG_INFORMATION_FORMAT = dwarf;
				ENABLE_STRICT_OBJC_MSGSEND = YES;
				ENABLE_TESTABILITY = YES;
				GCC_C_LANGUAGE_STANDARD = gnu11;
				GCC_DYNAMIC_NO_PIC = NO;
				GCC_NO_COMMON_BLOCKS = YES;
				GCC_OPTIMIZATION_LEVEL = 0;
				GCC_PREPROCESSOR_DEFINITIONS = (
					"DEBUG=1",
					"$(inherited)",
				);
				GCC_WARN_64_TO_32_BIT_CONVERSION = YES;
				GCC_WARN_ABOUT_RETURN_TYPE = YES_ERROR;
				GCC_WARN_UNDECLARED_SELECTOR = YES;
				GCC_WARN_UNINITIALIZED_AUTOS = YES_AGGRESSIVE;
				GCC_WARN_UNUSED_FUNCTION = YES;
				GCC_WARN_UNUSED_VARIABLE = YES;
				IPHONEOS_DEPLOYMENT_TARGET = 13.0;
				MTL_ENABLE_DEBUG_INFO = INCLUDE_SOURCE;
				MTL_FAST_MATH = YES;
				ONLY_ACTIVE_ARCH = YES;
				SDKROOT = iphoneos;
				SWIFT_ACTIVE_COMPILATION_CONDITIONS = DEBUG;
				SWIFT_OPTIMIZATION_LEVEL = "-Onone";
				VERSIONING_SYSTEM = "apple-generic";
				VERSION_INFO_PREFIX = "";
			};
			name = Debug;
		};
		9119D5F2245618D7001B7AA3 /* Release */ = {
			isa = XCBuildConfiguration;
			buildSettings = {
				ALWAYS_SEARCH_USER_PATHS = NO;
				CLANG_ANALYZER_NONNULL = YES;
				CLANG_ANALYZER_NUMBER_OBJECT_CONVERSION = YES_AGGRESSIVE;
				CLANG_CXX_LANGUAGE_STANDARD = "gnu++14";
				CLANG_CXX_LIBRARY = "libc++";
				CLANG_ENABLE_MODULES = YES;
				CLANG_ENABLE_OBJC_ARC = YES;
				CLANG_ENABLE_OBJC_WEAK = YES;
				CLANG_WARN_BLOCK_CAPTURE_AUTORELEASING = YES;
				CLANG_WARN_BOOL_CONVERSION = YES;
				CLANG_WARN_COMMA = YES;
				CLANG_WARN_CONSTANT_CONVERSION = YES;
				CLANG_WARN_DEPRECATED_OBJC_IMPLEMENTATIONS = YES;
				CLANG_WARN_DIRECT_OBJC_ISA_USAGE = YES_ERROR;
				CLANG_WARN_DOCUMENTATION_COMMENTS = YES;
				CLANG_WARN_EMPTY_BODY = YES;
				CLANG_WARN_ENUM_CONVERSION = YES;
				CLANG_WARN_INFINITE_RECURSION = YES;
				CLANG_WARN_INT_CONVERSION = YES;
				CLANG_WARN_NON_LITERAL_NULL_CONVERSION = YES;
				CLANG_WARN_OBJC_IMPLICIT_RETAIN_SELF = YES;
				CLANG_WARN_OBJC_LITERAL_CONVERSION = YES;
				CLANG_WARN_OBJC_ROOT_CLASS = YES_ERROR;
				CLANG_WARN_QUOTED_INCLUDE_IN_FRAMEWORK_HEADER = YES;
				CLANG_WARN_RANGE_LOOP_ANALYSIS = YES;
				CLANG_WARN_STRICT_PROTOTYPES = YES;
				CLANG_WARN_SUSPICIOUS_MOVE = YES;
				CLANG_WARN_UNGUARDED_AVAILABILITY = YES_AGGRESSIVE;
				CLANG_WARN_UNREACHABLE_CODE = YES;
				CLANG_WARN__DUPLICATE_METHOD_MATCH = YES;
				COPY_PHASE_STRIP = NO;
				CURRENT_PROJECT_VERSION = 1;
				DEBUG_INFORMATION_FORMAT = "dwarf-with-dsym";
				ENABLE_NS_ASSERTIONS = NO;
				ENABLE_STRICT_OBJC_MSGSEND = YES;
				GCC_C_LANGUAGE_STANDARD = gnu11;
				GCC_NO_COMMON_BLOCKS = YES;
				GCC_WARN_64_TO_32_BIT_CONVERSION = YES;
				GCC_WARN_ABOUT_RETURN_TYPE = YES_ERROR;
				GCC_WARN_UNDECLARED_SELECTOR = YES;
				GCC_WARN_UNINITIALIZED_AUTOS = YES_AGGRESSIVE;
				GCC_WARN_UNUSED_FUNCTION = YES;
				GCC_WARN_UNUSED_VARIABLE = YES;
				IPHONEOS_DEPLOYMENT_TARGET = 13.0;
				MTL_ENABLE_DEBUG_INFO = NO;
				MTL_FAST_MATH = YES;
				SDKROOT = iphoneos;
				SWIFT_COMPILATION_MODE = wholemodule;
				SWIFT_OPTIMIZATION_LEVEL = "-O";
				VALIDATE_PRODUCT = YES;
				VERSIONING_SYSTEM = "apple-generic";
				VERSION_INFO_PREFIX = "";
			};
			name = Release;
		};
		9119D5F4245618D7001B7AA3 /* Debug */ = {
			isa = XCBuildConfiguration;
			buildSettings = {
				CLANG_ENABLE_MODULES = YES;
				CODE_SIGN_STYLE = Manual;
				DEFINES_MODULE = YES;
				DEVELOPMENT_TEAM = "";
				DYLIB_COMPATIBILITY_VERSION = 1;
				DYLIB_CURRENT_VERSION = 1;
				DYLIB_INSTALL_NAME_BASE = "@rpath";
				INFOPLIST_FILE = ParseCareKit/Info.plist;
				INFOPLIST_KEY_WKRunsIndependentlyOfCompanionApp = YES;
				INSTALL_PATH = "$(LOCAL_LIBRARY_DIR)/Frameworks";
				IPHONEOS_DEPLOYMENT_TARGET = 15.0;
				LD_RUNPATH_SEARCH_PATHS = (
					"$(inherited)",
					"@executable_path/Frameworks",
					"@loader_path/Frameworks",
				);
				PRODUCT_BUNDLE_IDENTIFIER = edu.uky.cs.netreconlab.ParseCareKit;
				PRODUCT_NAME = "$(TARGET_NAME:c99extidentifier)";
				PROVISIONING_PROFILE_SPECIFIER = "";
				"PROVISIONING_PROFILE_SPECIFIER[sdk=macosx*]" = "";
				SKIP_INSTALL = YES;
				SWIFT_OPTIMIZATION_LEVEL = "-Onone";
				SWIFT_VERSION = 5.0;
				TARGETED_DEVICE_FAMILY = "1,2";
			};
			name = Debug;
		};
		9119D5F5245618D7001B7AA3 /* Release */ = {
			isa = XCBuildConfiguration;
			buildSettings = {
				CLANG_ENABLE_MODULES = YES;
				CODE_SIGN_STYLE = Manual;
				DEFINES_MODULE = YES;
				DEVELOPMENT_TEAM = "";
				DYLIB_COMPATIBILITY_VERSION = 1;
				DYLIB_CURRENT_VERSION = 1;
				DYLIB_INSTALL_NAME_BASE = "@rpath";
				INFOPLIST_FILE = ParseCareKit/Info.plist;
				INFOPLIST_KEY_WKRunsIndependentlyOfCompanionApp = YES;
				INSTALL_PATH = "$(LOCAL_LIBRARY_DIR)/Frameworks";
				IPHONEOS_DEPLOYMENT_TARGET = 15.0;
				LD_RUNPATH_SEARCH_PATHS = (
					"$(inherited)",
					"@executable_path/Frameworks",
					"@loader_path/Frameworks",
				);
				PRODUCT_BUNDLE_IDENTIFIER = edu.uky.cs.netreconlab.ParseCareKit;
				PRODUCT_NAME = "$(TARGET_NAME:c99extidentifier)";
				PROVISIONING_PROFILE_SPECIFIER = "";
				"PROVISIONING_PROFILE_SPECIFIER[sdk=macosx*]" = "";
				SKIP_INSTALL = YES;
				SWIFT_VERSION = 5.0;
				TARGETED_DEVICE_FAMILY = "1,2";
			};
			name = Release;
		};
/* End XCBuildConfiguration section */

/* Begin XCConfigurationList section */
		705DC9272526A4B80035BBE3 /* Build configuration list for PBXNativeTarget "ParseCareKitTests" */ = {
			isa = XCConfigurationList;
			buildConfigurations = (
				705DC9252526A4B80035BBE3 /* Debug */,
				705DC9262526A4B80035BBE3 /* Release */,
			);
			defaultConfigurationIsVisible = 0;
			defaultConfigurationName = Release;
		};
		709752F1250D27320020EA70 /* Build configuration list for PBXNativeTarget "TestHost" */ = {
			isa = XCConfigurationList;
			buildConfigurations = (
				709752F2250D27320020EA70 /* Debug */,
				709752F3250D27320020EA70 /* Release */,
			);
			defaultConfigurationIsVisible = 0;
			defaultConfigurationName = Release;
		};
		70F2E17C254EFC6100B2EA5C /* Build configuration list for PBXNativeTarget "ParseCareKit-watchOS" */ = {
			isa = XCConfigurationList;
			buildConfigurations = (
				70F2E17D254EFC6100B2EA5C /* Debug */,
				70F2E17E254EFC6100B2EA5C /* Release */,
			);
			defaultConfigurationIsVisible = 0;
			defaultConfigurationName = Release;
		};
		9119D5E5245618D7001B7AA3 /* Build configuration list for PBXProject "ParseCareKit" */ = {
			isa = XCConfigurationList;
			buildConfigurations = (
				9119D5F1245618D7001B7AA3 /* Debug */,
				9119D5F2245618D7001B7AA3 /* Release */,
			);
			defaultConfigurationIsVisible = 0;
			defaultConfigurationName = Release;
		};
		9119D5F3245618D7001B7AA3 /* Build configuration list for PBXNativeTarget "ParseCareKit" */ = {
			isa = XCConfigurationList;
			buildConfigurations = (
				9119D5F4245618D7001B7AA3 /* Debug */,
				9119D5F5245618D7001B7AA3 /* Release */,
			);
			defaultConfigurationIsVisible = 0;
			defaultConfigurationName = Release;
		};
/* End XCConfigurationList section */

/* Begin XCRemoteSwiftPackageReference section */
		7051EA752714A073000BF347 /* XCRemoteSwiftPackageReference "CareKit" */ = {
			isa = XCRemoteSwiftPackageReference;
			repositoryURL = "https://github.com/cbaker6/CareKit.git";
			requirement = {
				kind = revision;
<<<<<<< HEAD
				revision = 52f6b4e6734d49124db54c83f552a6a1c3e26469;
=======
				revision = a828f829517b6cc480561b3f693fe71ee8f7bdb0;
>>>>>>> 49268fb9
			};
		};
		70BA5C242613B018008E829E /* XCRemoteSwiftPackageReference "Parse-Swift" */ = {
			isa = XCRemoteSwiftPackageReference;
			repositoryURL = "https://github.com/parse-community/Parse-Swift.git";
			requirement = {
				kind = upToNextMajorVersion;
				minimumVersion = 3.0.0;
			};
		};
/* End XCRemoteSwiftPackageReference section */

/* Begin XCSwiftPackageProductDependency section */
		7051EA762714A073000BF347 /* CareKitStore */ = {
			isa = XCSwiftPackageProductDependency;
			package = 7051EA752714A073000BF347 /* XCRemoteSwiftPackageReference "CareKit" */;
			productName = CareKitStore;
		};
		7051EA782714A0C5000BF347 /* CareKitStore */ = {
			isa = XCSwiftPackageProductDependency;
			package = 7051EA752714A073000BF347 /* XCRemoteSwiftPackageReference "CareKit" */;
			productName = CareKitStore;
		};
		7075542C255D899E00172F6B /* ParseSwift */ = {
			isa = XCSwiftPackageProductDependency;
			productName = ParseSwift;
		};
		70755430255D89B800172F6B /* ParseSwift */ = {
			isa = XCSwiftPackageProductDependency;
			productName = ParseSwift;
		};
		70BA5C252613B018008E829E /* ParseSwift */ = {
			isa = XCSwiftPackageProductDependency;
			package = 70BA5C242613B018008E829E /* XCRemoteSwiftPackageReference "Parse-Swift" */;
			productName = ParseSwift;
		};
/* End XCSwiftPackageProductDependency section */
	};
	rootObject = 9119D5E2245618D7001B7AA3 /* Project object */;
}<|MERGE_RESOLUTION|>--- conflicted
+++ resolved
@@ -1143,19 +1143,15 @@
 			repositoryURL = "https://github.com/cbaker6/CareKit.git";
 			requirement = {
 				kind = revision;
-<<<<<<< HEAD
 				revision = 52f6b4e6734d49124db54c83f552a6a1c3e26469;
-=======
-				revision = a828f829517b6cc480561b3f693fe71ee8f7bdb0;
->>>>>>> 49268fb9
 			};
 		};
 		70BA5C242613B018008E829E /* XCRemoteSwiftPackageReference "Parse-Swift" */ = {
 			isa = XCRemoteSwiftPackageReference;
 			repositoryURL = "https://github.com/parse-community/Parse-Swift.git";
 			requirement = {
-				kind = upToNextMajorVersion;
-				minimumVersion = 3.0.0;
+				kind = revision;
+				revision = a828f829517b6cc480561b3f693fe71ee8f7bdb0;
 			};
 		};
 /* End XCRemoteSwiftPackageReference section */
