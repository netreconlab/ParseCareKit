// !$*UTF8*$!
{
	archiveVersion = 1;
	classes = {
	};
	objectVersion = 52;
	objects = {

/* Begin PBXBuildFile section */
		700775AA2522686D00EC0EDA /* PCKVersionable.swift in Sources */ = {isa = PBXBuildFile; fileRef = 700775A92522686D00EC0EDA /* PCKVersionable.swift */; };
		700B0ED3270DD62200EEF103 /* PCKObjectable+async.swift in Sources */ = {isa = PBXBuildFile; fileRef = 700B0ED2270DD62200EEF103 /* PCKObjectable+async.swift */; };
		700B0ED4270DD62200EEF103 /* PCKObjectable+async.swift in Sources */ = {isa = PBXBuildFile; fileRef = 700B0ED2270DD62200EEF103 /* PCKObjectable+async.swift */; };
		700B0ED6270DD7D900EEF103 /* PCKVersionable+async.swift in Sources */ = {isa = PBXBuildFile; fileRef = 700B0ED5270DD7D900EEF103 /* PCKVersionable+async.swift */; };
		700B0ED7270DD7D900EEF103 /* PCKVersionable+async.swift in Sources */ = {isa = PBXBuildFile; fileRef = 700B0ED5270DD7D900EEF103 /* PCKVersionable+async.swift */; };
		700B0ED9270DDF5600EEF103 /* PCKObjectable+combine.swift in Sources */ = {isa = PBXBuildFile; fileRef = 700B0ED8270DDF5600EEF103 /* PCKObjectable+combine.swift */; };
		700B0EDA270DDF5600EEF103 /* PCKObjectable+combine.swift in Sources */ = {isa = PBXBuildFile; fileRef = 700B0ED8270DDF5600EEF103 /* PCKObjectable+combine.swift */; };
		700B0EDC270DE0C400EEF103 /* PCKVersionable+combine.swift in Sources */ = {isa = PBXBuildFile; fileRef = 700B0EDB270DE0C400EEF103 /* PCKVersionable+combine.swift */; };
		700B0EDD270DE0C400EEF103 /* PCKVersionable+combine.swift in Sources */ = {isa = PBXBuildFile; fileRef = 700B0EDB270DE0C400EEF103 /* PCKVersionable+combine.swift */; };
		705041B1270E13C100386537 /* ParseSwift in Frameworks */ = {isa = PBXBuildFile; productRef = 70BA5C252613B018008E829E /* ParseSwift */; };
		7051EA772714A073000BF347 /* CareKitStore in Frameworks */ = {isa = PBXBuildFile; productRef = 7051EA762714A073000BF347 /* CareKitStore */; };
		7051EA792714A0C5000BF347 /* CareKitStore in Frameworks */ = {isa = PBXBuildFile; productRef = 7051EA782714A0C5000BF347 /* CareKitStore */; };
		705DC9222526A4B80035BBE3 /* ParseCareKit.framework in Frameworks */ = {isa = PBXBuildFile; fileRef = 9119D5EB245618D7001B7AA3 /* ParseCareKit.framework */; };
		705DC9292526A55E0035BBE3 /* EncodingCareKitTests.swift in Sources */ = {isa = PBXBuildFile; fileRef = 7098A7782524E92900DDF53D /* EncodingCareKitTests.swift */; };
		705DC92B2526A5610035BBE3 /* MockURLProtocol.swift in Sources */ = {isa = PBXBuildFile; fileRef = 7098A7762524E92900DDF53D /* MockURLProtocol.swift */; };
		705DC92D2526A5650035BBE3 /* MockURLResponse.swift in Sources */ = {isa = PBXBuildFile; fileRef = 7098A7772524E92900DDF53D /* MockURLResponse.swift */; };
		7075542D255D899E00172F6B /* ParseSwift in Frameworks */ = {isa = PBXBuildFile; productRef = 7075542C255D899E00172F6B /* ParseSwift */; };
		70755431255D89B800172F6B /* ParseSwift in Frameworks */ = {isa = PBXBuildFile; productRef = 70755430255D89B800172F6B /* ParseSwift */; };
		7085DDAD26CDA2980033B977 /* Documentation.docc in Sources */ = {isa = PBXBuildFile; fileRef = 7085DDAC26CDA2980033B977 /* Documentation.docc */; };
		709752E3250D27300020EA70 /* AppDelegate.swift in Sources */ = {isa = PBXBuildFile; fileRef = 709752E2250D27300020EA70 /* AppDelegate.swift */; };
		709752E5250D27300020EA70 /* SceneDelegate.swift in Sources */ = {isa = PBXBuildFile; fileRef = 709752E4250D27300020EA70 /* SceneDelegate.swift */; };
		709752E7250D27300020EA70 /* ContentView.swift in Sources */ = {isa = PBXBuildFile; fileRef = 709752E6250D27300020EA70 /* ContentView.swift */; };
		709752E9250D27320020EA70 /* Assets.xcassets in Resources */ = {isa = PBXBuildFile; fileRef = 709752E8250D27320020EA70 /* Assets.xcassets */; };
		709752EC250D27320020EA70 /* Preview Assets.xcassets in Resources */ = {isa = PBXBuildFile; fileRef = 709752EB250D27320020EA70 /* Preview Assets.xcassets */; };
		709752EF250D27320020EA70 /* LaunchScreen.storyboard in Resources */ = {isa = PBXBuildFile; fileRef = 709752ED250D27320020EA70 /* LaunchScreen.storyboard */; };
		709752FA250D351B0020EA70 /* ParseCareKit.framework in Frameworks */ = {isa = PBXBuildFile; fileRef = 9119D5EB245618D7001B7AA3 /* ParseCareKit.framework */; };
		709752FB250D351B0020EA70 /* ParseCareKit.framework in Embed Frameworks */ = {isa = PBXBuildFile; fileRef = 9119D5EB245618D7001B7AA3 /* ParseCareKit.framework */; settings = {ATTRIBUTES = (CodeSignOnCopy, RemoveHeadersOnCopy, ); }; };
		709D175D258551D20002E772 /* ParseCareKitLog.swift in Sources */ = {isa = PBXBuildFile; fileRef = 709D175C258551D20002E772 /* ParseCareKitLog.swift */; };
		709D175E258551D20002E772 /* ParseCareKitLog.swift in Sources */ = {isa = PBXBuildFile; fileRef = 709D175C258551D20002E772 /* ParseCareKitLog.swift */; };
		709D176B258579090002E772 /* ParseCareKitError.swift in Sources */ = {isa = PBXBuildFile; fileRef = 709D176A258579090002E772 /* ParseCareKitError.swift */; };
		709D176C258579090002E772 /* ParseCareKitError.swift in Sources */ = {isa = PBXBuildFile; fileRef = 709D176A258579090002E772 /* ParseCareKitError.swift */; };
		709D18072586903C0002E772 /* LoggerTests.swift in Sources */ = {isa = PBXBuildFile; fileRef = 709D18062586903C0002E772 /* LoggerTests.swift */; };
		709D1818258699840002E772 /* ParseRemoteDelegate.swift in Sources */ = {isa = PBXBuildFile; fileRef = 709D1817258699840002E772 /* ParseRemoteDelegate.swift */; };
		709D1819258699840002E772 /* ParseRemoteDelegate.swift in Sources */ = {isa = PBXBuildFile; fileRef = 709D1817258699840002E772 /* ParseRemoteDelegate.swift */; };
		70B326BE251EBE610028B229 /* PCKUser.swift in Sources */ = {isa = PBXBuildFile; fileRef = 70B326BD251EBE610028B229 /* PCKUser.swift */; };
		70B5578327A74113002C39D4 /* PCKRoleable.swift in Sources */ = {isa = PBXBuildFile; fileRef = 70B5578227A74113002C39D4 /* PCKRoleable.swift */; };
		70B5578427A74113002C39D4 /* PCKRoleable.swift in Sources */ = {isa = PBXBuildFile; fileRef = 70B5578227A74113002C39D4 /* PCKRoleable.swift */; };
		70B5578627A7439B002C39D4 /* PCKReadRole.swift in Sources */ = {isa = PBXBuildFile; fileRef = 70B5578527A7439B002C39D4 /* PCKReadRole.swift */; };
		70B5578727A7439B002C39D4 /* PCKReadRole.swift in Sources */ = {isa = PBXBuildFile; fileRef = 70B5578527A7439B002C39D4 /* PCKReadRole.swift */; };
		70B5578927A744A9002C39D4 /* PCKWriteRole.swift in Sources */ = {isa = PBXBuildFile; fileRef = 70B5578827A744A9002C39D4 /* PCKWriteRole.swift */; };
		70B5578A27A744A9002C39D4 /* PCKWriteRole.swift in Sources */ = {isa = PBXBuildFile; fileRef = 70B5578827A744A9002C39D4 /* PCKWriteRole.swift */; };
		70C0AFD5261286270056DE0C /* CareKitStore in Frameworks */ = {isa = PBXBuildFile; productRef = 70C0AFD4261286270056DE0C /* CareKitStore */; };
		70C0AFD926128D9D0056DE0C /* CareKitStore in Frameworks */ = {isa = PBXBuildFile; productRef = 70C0AFD826128D9D0056DE0C /* CareKitStore */; };
		70D5A29425E0D2D30036A8AD /* PCKHealthKitTask.swift in Sources */ = {isa = PBXBuildFile; fileRef = 70D5A29325E0D2D30036A8AD /* PCKHealthKitTask.swift */; };
		70D5A29525E0D2D30036A8AD /* PCKHealthKitTask.swift in Sources */ = {isa = PBXBuildFile; fileRef = 70D5A29325E0D2D30036A8AD /* PCKHealthKitTask.swift */; };
		70F2E181254EFC8000B2EA5C /* PCKObjectable.swift in Sources */ = {isa = PBXBuildFile; fileRef = 918F07ED247D66C800C3A205 /* PCKObjectable.swift */; };
		70F2E182254EFC8000B2EA5C /* PCKPatient.swift in Sources */ = {isa = PBXBuildFile; fileRef = 9119D5FB24561A28001B7AA3 /* PCKPatient.swift */; };
		70F2E183254EFC8000B2EA5C /* PCKContact.swift in Sources */ = {isa = PBXBuildFile; fileRef = 9119D5F824561A28001B7AA3 /* PCKContact.swift */; };
		70F2E184254EFC8000B2EA5C /* PCKUser.swift in Sources */ = {isa = PBXBuildFile; fileRef = 70B326BD251EBE610028B229 /* PCKUser.swift */; };
		70F2E185254EFC8000B2EA5C /* PCKCarePlan.swift in Sources */ = {isa = PBXBuildFile; fileRef = 9119D5FE24561A28001B7AA3 /* PCKCarePlan.swift */; };
		70F2E186254EFC8000B2EA5C /* PCKOutcome.swift in Sources */ = {isa = PBXBuildFile; fileRef = 9119D5FF24561A28001B7AA3 /* PCKOutcome.swift */; };
		70F2E187254EFC8000B2EA5C /* ParseCareKitConstants.swift in Sources */ = {isa = PBXBuildFile; fileRef = 9119D60A24561B02001B7AA3 /* ParseCareKitConstants.swift */; };
		70F2E188254EFC8000B2EA5C /* PCKUtility.swift in Sources */ = {isa = PBXBuildFile; fileRef = 9119D60C24561B22001B7AA3 /* PCKUtility.swift */; };
		70F2E189254EFC8000B2EA5C /* ParseRemote.swift in Sources */ = {isa = PBXBuildFile; fileRef = 916570D62462DABC008F2997 /* ParseRemote.swift */; };
		70F2E18A254EFC8000B2EA5C /* PCKSynchronizable.swift in Sources */ = {isa = PBXBuildFile; fileRef = 91D5287924813AF70022292B /* PCKSynchronizable.swift */; };
		70F2E18C254EFC8000B2EA5C /* PCKVersionable.swift in Sources */ = {isa = PBXBuildFile; fileRef = 700775A92522686D00EC0EDA /* PCKVersionable.swift */; };
		70F2E18D254EFC8000B2EA5C /* PCKClock.swift in Sources */ = {isa = PBXBuildFile; fileRef = 91AA07222466F0CD00B39452 /* PCKClock.swift */; };
		70F2E18F254EFC8000B2EA5C /* PCKTask.swift in Sources */ = {isa = PBXBuildFile; fileRef = 9119D5FA24561A28001B7AA3 /* PCKTask.swift */; };
		70F2E303254F4F3300B2EA5C /* ParseCareKit_watchOS.h in Headers */ = {isa = PBXBuildFile; fileRef = 70F2E179254EFC6100B2EA5C /* ParseCareKit_watchOS.h */; settings = {ATTRIBUTES = (Public, ); }; };
		9119D5F0245618D7001B7AA3 /* ParseCareKit.h in Headers */ = {isa = PBXBuildFile; fileRef = 9119D5EE245618D7001B7AA3 /* ParseCareKit.h */; settings = {ATTRIBUTES = (Public, ); }; };
		9119D60124561A28001B7AA3 /* PCKContact.swift in Sources */ = {isa = PBXBuildFile; fileRef = 9119D5F824561A28001B7AA3 /* PCKContact.swift */; };
		9119D60324561A28001B7AA3 /* PCKTask.swift in Sources */ = {isa = PBXBuildFile; fileRef = 9119D5FA24561A28001B7AA3 /* PCKTask.swift */; };
		9119D60424561A28001B7AA3 /* PCKPatient.swift in Sources */ = {isa = PBXBuildFile; fileRef = 9119D5FB24561A28001B7AA3 /* PCKPatient.swift */; };
		9119D60724561A28001B7AA3 /* PCKCarePlan.swift in Sources */ = {isa = PBXBuildFile; fileRef = 9119D5FE24561A28001B7AA3 /* PCKCarePlan.swift */; };
		9119D60824561A28001B7AA3 /* PCKOutcome.swift in Sources */ = {isa = PBXBuildFile; fileRef = 9119D5FF24561A28001B7AA3 /* PCKOutcome.swift */; };
		9119D60B24561B02001B7AA3 /* ParseCareKitConstants.swift in Sources */ = {isa = PBXBuildFile; fileRef = 9119D60A24561B02001B7AA3 /* ParseCareKitConstants.swift */; };
		9119D60D24561B22001B7AA3 /* PCKUtility.swift in Sources */ = {isa = PBXBuildFile; fileRef = 9119D60C24561B22001B7AA3 /* PCKUtility.swift */; };
		9119D69A245689DA001B7AA3 /* README.md in Resources */ = {isa = PBXBuildFile; fileRef = 9119D699245689D9001B7AA3 /* README.md */; };
		91226D52274AC00500B5C2DF /* OCKPatient+Parse.swift in Sources */ = {isa = PBXBuildFile; fileRef = 91226D51274AC00500B5C2DF /* OCKPatient+Parse.swift */; };
		91226D54274AC1DB00B5C2DF /* OCKCarePlan+Parse.swift in Sources */ = {isa = PBXBuildFile; fileRef = 91226D53274AC1DB00B5C2DF /* OCKCarePlan+Parse.swift */; };
		91226D56274AC1EF00B5C2DF /* OCKContact+Parse.swift in Sources */ = {isa = PBXBuildFile; fileRef = 91226D55274AC1EF00B5C2DF /* OCKContact+Parse.swift */; };
		91226D58274AC20A00B5C2DF /* OCKHealthKitTask+Parse.swift in Sources */ = {isa = PBXBuildFile; fileRef = 91226D57274AC20A00B5C2DF /* OCKHealthKitTask+Parse.swift */; };
		91226D5A274AC23300B5C2DF /* OCKOutcome+Parse.swift in Sources */ = {isa = PBXBuildFile; fileRef = 91226D59274AC23300B5C2DF /* OCKOutcome+Parse.swift */; };
		91226D5C274AC24A00B5C2DF /* OCKTask+Parse.swift in Sources */ = {isa = PBXBuildFile; fileRef = 91226D5B274AC24A00B5C2DF /* OCKTask+Parse.swift */; };
		91226D5D274AD9B600B5C2DF /* OCKCarePlan+Parse.swift in Sources */ = {isa = PBXBuildFile; fileRef = 91226D53274AC1DB00B5C2DF /* OCKCarePlan+Parse.swift */; };
		91226D5E274AD9B600B5C2DF /* OCKContact+Parse.swift in Sources */ = {isa = PBXBuildFile; fileRef = 91226D55274AC1EF00B5C2DF /* OCKContact+Parse.swift */; };
		91226D5F274AD9B600B5C2DF /* OCKHealthKitTask+Parse.swift in Sources */ = {isa = PBXBuildFile; fileRef = 91226D57274AC20A00B5C2DF /* OCKHealthKitTask+Parse.swift */; };
		91226D60274AD9B600B5C2DF /* OCKOutcome+Parse.swift in Sources */ = {isa = PBXBuildFile; fileRef = 91226D59274AC23300B5C2DF /* OCKOutcome+Parse.swift */; };
		91226D61274AD9B600B5C2DF /* OCKPatient+Parse.swift in Sources */ = {isa = PBXBuildFile; fileRef = 91226D51274AC00500B5C2DF /* OCKPatient+Parse.swift */; };
		91226D62274AD9B600B5C2DF /* OCKTask+Parse.swift in Sources */ = {isa = PBXBuildFile; fileRef = 91226D5B274AC24A00B5C2DF /* OCKTask+Parse.swift */; };
		91226D64274ADCE100B5C2DF /* UtilityTests.swift in Sources */ = {isa = PBXBuildFile; fileRef = 91226D63274ADCE100B5C2DF /* UtilityTests.swift */; };
		91226D67274ADD4B00B5C2DF /* ParseCareKit.plist in Resources */ = {isa = PBXBuildFile; fileRef = 91226D66274ADD4B00B5C2DF /* ParseCareKit.plist */; };
		91226D68274AE59400B5C2DF /* ParseCareKit.plist in Resources */ = {isa = PBXBuildFile; fileRef = 91226D66274ADD4B00B5C2DF /* ParseCareKit.plist */; };
		916570D72462DABC008F2997 /* ParseRemote.swift in Sources */ = {isa = PBXBuildFile; fileRef = 916570D62462DABC008F2997 /* ParseRemote.swift */; };
		918F07EE247D66C800C3A205 /* PCKObjectable.swift in Sources */ = {isa = PBXBuildFile; fileRef = 918F07ED247D66C800C3A205 /* PCKObjectable.swift */; };
		91AA07232466F0CD00B39452 /* PCKClock.swift in Sources */ = {isa = PBXBuildFile; fileRef = 91AA07222466F0CD00B39452 /* PCKClock.swift */; };
		91D5287A24813AF70022292B /* PCKSynchronizable.swift in Sources */ = {isa = PBXBuildFile; fileRef = 91D5287924813AF70022292B /* PCKSynchronizable.swift */; };
/* End PBXBuildFile section */

/* Begin PBXContainerItemProxy section */
		705DC9232526A4B80035BBE3 /* PBXContainerItemProxy */ = {
			isa = PBXContainerItemProxy;
			containerPortal = 9119D5E2245618D7001B7AA3 /* Project object */;
			proxyType = 1;
			remoteGlobalIDString = 9119D5EA245618D7001B7AA3;
			remoteInfo = ParseCareKit;
		};
		709752FC250D351B0020EA70 /* PBXContainerItemProxy */ = {
			isa = PBXContainerItemProxy;
			containerPortal = 9119D5E2245618D7001B7AA3 /* Project object */;
			proxyType = 1;
			remoteGlobalIDString = 9119D5EA245618D7001B7AA3;
			remoteInfo = ParseCareKit;
		};
		91226D4E274A931400B5C2DF /* PBXContainerItemProxy */ = {
			isa = PBXContainerItemProxy;
			containerPortal = 9119D5E2245618D7001B7AA3 /* Project object */;
			proxyType = 1;
			remoteGlobalIDString = 709752DF250D27300020EA70;
			remoteInfo = TestHost;
		};
/* End PBXContainerItemProxy section */

/* Begin PBXCopyFilesBuildPhase section */
		709752F9250D2B180020EA70 /* Embed Frameworks */ = {
			isa = PBXCopyFilesBuildPhase;
			buildActionMask = 2147483647;
			dstPath = "";
			dstSubfolderSpec = 10;
			files = (
				709752FB250D351B0020EA70 /* ParseCareKit.framework in Embed Frameworks */,
			);
			name = "Embed Frameworks";
			runOnlyForDeploymentPostprocessing = 0;
		};
		9119D62124562933001B7AA3 /* Embed Frameworks */ = {
			isa = PBXCopyFilesBuildPhase;
			buildActionMask = 2147483647;
			dstPath = "";
			dstSubfolderSpec = 10;
			files = (
			);
			name = "Embed Frameworks";
			runOnlyForDeploymentPostprocessing = 0;
		};
/* End PBXCopyFilesBuildPhase section */

/* Begin PBXFileReference section */
		700775A92522686D00EC0EDA /* PCKVersionable.swift */ = {isa = PBXFileReference; lastKnownFileType = sourcecode.swift; path = PCKVersionable.swift; sourceTree = "<group>"; };
		700B0ED2270DD62200EEF103 /* PCKObjectable+async.swift */ = {isa = PBXFileReference; lastKnownFileType = sourcecode.swift; path = "PCKObjectable+async.swift"; sourceTree = "<group>"; };
		700B0ED5270DD7D900EEF103 /* PCKVersionable+async.swift */ = {isa = PBXFileReference; lastKnownFileType = sourcecode.swift; path = "PCKVersionable+async.swift"; sourceTree = "<group>"; };
		700B0ED8270DDF5600EEF103 /* PCKObjectable+combine.swift */ = {isa = PBXFileReference; lastKnownFileType = sourcecode.swift; path = "PCKObjectable+combine.swift"; sourceTree = "<group>"; };
		700B0EDB270DE0C400EEF103 /* PCKVersionable+combine.swift */ = {isa = PBXFileReference; lastKnownFileType = sourcecode.swift; path = "PCKVersionable+combine.swift"; sourceTree = "<group>"; };
		705DC91D2526A4B80035BBE3 /* ParseCareKitTests.xctest */ = {isa = PBXFileReference; explicitFileType = wrapper.cfbundle; includeInIndex = 0; path = ParseCareKitTests.xctest; sourceTree = BUILT_PRODUCTS_DIR; };
		7085DDAC26CDA2980033B977 /* Documentation.docc */ = {isa = PBXFileReference; lastKnownFileType = folder.documentationcatalog; path = Documentation.docc; sourceTree = "<group>"; };
		709752E0250D27300020EA70 /* TestHost.app */ = {isa = PBXFileReference; explicitFileType = wrapper.application; includeInIndex = 0; path = TestHost.app; sourceTree = BUILT_PRODUCTS_DIR; };
		709752E2250D27300020EA70 /* AppDelegate.swift */ = {isa = PBXFileReference; lastKnownFileType = sourcecode.swift; path = AppDelegate.swift; sourceTree = "<group>"; };
		709752E4250D27300020EA70 /* SceneDelegate.swift */ = {isa = PBXFileReference; lastKnownFileType = sourcecode.swift; path = SceneDelegate.swift; sourceTree = "<group>"; };
		709752E6250D27300020EA70 /* ContentView.swift */ = {isa = PBXFileReference; lastKnownFileType = sourcecode.swift; path = ContentView.swift; sourceTree = "<group>"; };
		709752E8250D27320020EA70 /* Assets.xcassets */ = {isa = PBXFileReference; lastKnownFileType = folder.assetcatalog; path = Assets.xcassets; sourceTree = "<group>"; };
		709752EB250D27320020EA70 /* Preview Assets.xcassets */ = {isa = PBXFileReference; lastKnownFileType = folder.assetcatalog; path = "Preview Assets.xcassets"; sourceTree = "<group>"; };
		709752EE250D27320020EA70 /* Base */ = {isa = PBXFileReference; lastKnownFileType = file.storyboard; name = Base; path = Base.lproj/LaunchScreen.storyboard; sourceTree = "<group>"; };
		709752F0250D27320020EA70 /* Info.plist */ = {isa = PBXFileReference; lastKnownFileType = text.plist.xml; path = Info.plist; sourceTree = "<group>"; };
		7098A7762524E92900DDF53D /* MockURLProtocol.swift */ = {isa = PBXFileReference; lastKnownFileType = sourcecode.swift; path = MockURLProtocol.swift; sourceTree = "<group>"; };
		7098A7772524E92900DDF53D /* MockURLResponse.swift */ = {isa = PBXFileReference; lastKnownFileType = sourcecode.swift; path = MockURLResponse.swift; sourceTree = "<group>"; };
		7098A7782524E92900DDF53D /* EncodingCareKitTests.swift */ = {isa = PBXFileReference; lastKnownFileType = sourcecode.swift; path = EncodingCareKitTests.swift; sourceTree = "<group>"; };
		709D175C258551D20002E772 /* ParseCareKitLog.swift */ = {isa = PBXFileReference; lastKnownFileType = sourcecode.swift; path = ParseCareKitLog.swift; sourceTree = "<group>"; };
		709D176A258579090002E772 /* ParseCareKitError.swift */ = {isa = PBXFileReference; lastKnownFileType = sourcecode.swift; path = ParseCareKitError.swift; sourceTree = "<group>"; };
		709D18062586903C0002E772 /* LoggerTests.swift */ = {isa = PBXFileReference; lastKnownFileType = sourcecode.swift; path = LoggerTests.swift; sourceTree = "<group>"; };
		709D1817258699840002E772 /* ParseRemoteDelegate.swift */ = {isa = PBXFileReference; lastKnownFileType = sourcecode.swift; path = ParseRemoteDelegate.swift; sourceTree = "<group>"; };
		70B326BD251EBE610028B229 /* PCKUser.swift */ = {isa = PBXFileReference; lastKnownFileType = sourcecode.swift; path = PCKUser.swift; sourceTree = "<group>"; };
		70B5578227A74113002C39D4 /* PCKRoleable.swift */ = {isa = PBXFileReference; lastKnownFileType = sourcecode.swift; path = PCKRoleable.swift; sourceTree = "<group>"; };
		70B5578527A7439B002C39D4 /* PCKReadRole.swift */ = {isa = PBXFileReference; lastKnownFileType = sourcecode.swift; path = PCKReadRole.swift; sourceTree = "<group>"; };
		70B5578827A744A9002C39D4 /* PCKWriteRole.swift */ = {isa = PBXFileReference; lastKnownFileType = sourcecode.swift; path = PCKWriteRole.swift; sourceTree = "<group>"; };
		70D5A29325E0D2D30036A8AD /* PCKHealthKitTask.swift */ = {isa = PBXFileReference; lastKnownFileType = sourcecode.swift; path = PCKHealthKitTask.swift; sourceTree = "<group>"; };
		70F2E177254EFC6100B2EA5C /* ParseCareKit_watchOS.framework */ = {isa = PBXFileReference; explicitFileType = wrapper.framework; includeInIndex = 0; path = ParseCareKit_watchOS.framework; sourceTree = BUILT_PRODUCTS_DIR; };
		70F2E179254EFC6100B2EA5C /* ParseCareKit_watchOS.h */ = {isa = PBXFileReference; lastKnownFileType = sourcecode.c.h; path = ParseCareKit_watchOS.h; sourceTree = "<group>"; };
		70F2E17A254EFC6100B2EA5C /* Info.plist */ = {isa = PBXFileReference; lastKnownFileType = text.plist.xml; path = Info.plist; sourceTree = "<group>"; };
		9119D5EB245618D7001B7AA3 /* ParseCareKit.framework */ = {isa = PBXFileReference; explicitFileType = wrapper.framework; includeInIndex = 0; path = ParseCareKit.framework; sourceTree = BUILT_PRODUCTS_DIR; };
		9119D5EE245618D7001B7AA3 /* ParseCareKit.h */ = {isa = PBXFileReference; lastKnownFileType = sourcecode.c.h; path = ParseCareKit.h; sourceTree = "<group>"; };
		9119D5EF245618D7001B7AA3 /* Info.plist */ = {isa = PBXFileReference; lastKnownFileType = text.plist.xml; path = Info.plist; sourceTree = "<group>"; };
		9119D5F824561A28001B7AA3 /* PCKContact.swift */ = {isa = PBXFileReference; fileEncoding = 4; lastKnownFileType = sourcecode.swift; path = PCKContact.swift; sourceTree = "<group>"; };
		9119D5FA24561A28001B7AA3 /* PCKTask.swift */ = {isa = PBXFileReference; fileEncoding = 4; lastKnownFileType = sourcecode.swift; path = PCKTask.swift; sourceTree = "<group>"; };
		9119D5FB24561A28001B7AA3 /* PCKPatient.swift */ = {isa = PBXFileReference; fileEncoding = 4; lastKnownFileType = sourcecode.swift; path = PCKPatient.swift; sourceTree = "<group>"; };
		9119D5FE24561A28001B7AA3 /* PCKCarePlan.swift */ = {isa = PBXFileReference; fileEncoding = 4; lastKnownFileType = sourcecode.swift; path = PCKCarePlan.swift; sourceTree = "<group>"; };
		9119D5FF24561A28001B7AA3 /* PCKOutcome.swift */ = {isa = PBXFileReference; fileEncoding = 4; lastKnownFileType = sourcecode.swift; path = PCKOutcome.swift; sourceTree = "<group>"; };
		9119D60A24561B02001B7AA3 /* ParseCareKitConstants.swift */ = {isa = PBXFileReference; lastKnownFileType = sourcecode.swift; path = ParseCareKitConstants.swift; sourceTree = "<group>"; };
		9119D60C24561B22001B7AA3 /* PCKUtility.swift */ = {isa = PBXFileReference; lastKnownFileType = sourcecode.swift; path = PCKUtility.swift; sourceTree = "<group>"; };
		9119D699245689D9001B7AA3 /* README.md */ = {isa = PBXFileReference; fileEncoding = 4; lastKnownFileType = net.daringfireball.markdown; path = README.md; sourceTree = "<group>"; };
		91226D51274AC00500B5C2DF /* OCKPatient+Parse.swift */ = {isa = PBXFileReference; lastKnownFileType = sourcecode.swift; path = "OCKPatient+Parse.swift"; sourceTree = "<group>"; };
		91226D53274AC1DB00B5C2DF /* OCKCarePlan+Parse.swift */ = {isa = PBXFileReference; lastKnownFileType = sourcecode.swift; path = "OCKCarePlan+Parse.swift"; sourceTree = "<group>"; };
		91226D55274AC1EF00B5C2DF /* OCKContact+Parse.swift */ = {isa = PBXFileReference; lastKnownFileType = sourcecode.swift; path = "OCKContact+Parse.swift"; sourceTree = "<group>"; };
		91226D57274AC20A00B5C2DF /* OCKHealthKitTask+Parse.swift */ = {isa = PBXFileReference; lastKnownFileType = sourcecode.swift; path = "OCKHealthKitTask+Parse.swift"; sourceTree = "<group>"; };
		91226D59274AC23300B5C2DF /* OCKOutcome+Parse.swift */ = {isa = PBXFileReference; lastKnownFileType = sourcecode.swift; path = "OCKOutcome+Parse.swift"; sourceTree = "<group>"; };
		91226D5B274AC24A00B5C2DF /* OCKTask+Parse.swift */ = {isa = PBXFileReference; lastKnownFileType = sourcecode.swift; path = "OCKTask+Parse.swift"; sourceTree = "<group>"; };
		91226D63274ADCE100B5C2DF /* UtilityTests.swift */ = {isa = PBXFileReference; lastKnownFileType = sourcecode.swift; path = UtilityTests.swift; sourceTree = "<group>"; };
		91226D66274ADD4B00B5C2DF /* ParseCareKit.plist */ = {isa = PBXFileReference; fileEncoding = 4; lastKnownFileType = text.plist.xml; path = ParseCareKit.plist; sourceTree = "<group>"; };
		916570D62462DABC008F2997 /* ParseRemote.swift */ = {isa = PBXFileReference; lastKnownFileType = sourcecode.swift; path = ParseRemote.swift; sourceTree = "<group>"; };
		918F07ED247D66C800C3A205 /* PCKObjectable.swift */ = {isa = PBXFileReference; lastKnownFileType = sourcecode.swift; path = PCKObjectable.swift; sourceTree = "<group>"; };
		91AA07222466F0CD00B39452 /* PCKClock.swift */ = {isa = PBXFileReference; lastKnownFileType = sourcecode.swift; path = PCKClock.swift; sourceTree = "<group>"; };
		91D5287924813AF70022292B /* PCKSynchronizable.swift */ = {isa = PBXFileReference; lastKnownFileType = sourcecode.swift; path = PCKSynchronizable.swift; sourceTree = "<group>"; };
/* End PBXFileReference section */

/* Begin PBXFrameworksBuildPhase section */
		705DC91A2526A4B80035BBE3 /* Frameworks */ = {
			isa = PBXFrameworksBuildPhase;
			buildActionMask = 2147483647;
			files = (
				705DC9222526A4B80035BBE3 /* ParseCareKit.framework in Frameworks */,
			);
			runOnlyForDeploymentPostprocessing = 0;
		};
		709752DD250D27300020EA70 /* Frameworks */ = {
			isa = PBXFrameworksBuildPhase;
			buildActionMask = 2147483647;
			files = (
				709752FA250D351B0020EA70 /* ParseCareKit.framework in Frameworks */,
			);
			runOnlyForDeploymentPostprocessing = 0;
		};
		70F2E174254EFC6100B2EA5C /* Frameworks */ = {
			isa = PBXFrameworksBuildPhase;
			buildActionMask = 2147483647;
			files = (
				7051EA792714A0C5000BF347 /* CareKitStore in Frameworks */,
				70755431255D89B800172F6B /* ParseSwift in Frameworks */,
			);
			runOnlyForDeploymentPostprocessing = 0;
		};
		9119D5E8245618D7001B7AA3 /* Frameworks */ = {
			isa = PBXFrameworksBuildPhase;
			buildActionMask = 2147483647;
			files = (
				705041B1270E13C100386537 /* ParseSwift in Frameworks */,
				7075542D255D899E00172F6B /* ParseSwift in Frameworks */,
				7051EA772714A073000BF347 /* CareKitStore in Frameworks */,
			);
			runOnlyForDeploymentPostprocessing = 0;
		};
/* End PBXFrameworksBuildPhase section */

/* Begin PBXGroup section */
		703CDA0725243D230027AB82 /* Parse */ = {
			isa = PBXGroup;
			children = (
				70B5578527A7439B002C39D4 /* PCKReadRole.swift */,
				70B326BD251EBE610028B229 /* PCKUser.swift */,
				70B5578827A744A9002C39D4 /* PCKWriteRole.swift */,
			);
			path = Parse;
			sourceTree = "<group>";
		};
		705DC91E2526A4B80035BBE3 /* ParseCareKitTests */ = {
			isa = PBXGroup;
			children = (
			);
			path = ParseCareKitTests;
			sourceTree = "<group>";
		};
		70854C2E25218F2300BA2179 /* ParseCareKit */ = {
			isa = PBXGroup;
			children = (
				9119D5EF245618D7001B7AA3 /* Info.plist */,
			);
			path = ParseCareKit;
			sourceTree = "<group>";
		};
		70854C4925219A2100BA2179 /* ParseCareKitTests */ = {
			isa = PBXGroup;
			children = (
				7098A7782524E92900DDF53D /* EncodingCareKitTests.swift */,
				709D18062586903C0002E772 /* LoggerTests.swift */,
				91226D63274ADCE100B5C2DF /* UtilityTests.swift */,
				7098A7752524E92900DDF53D /* NetworkMocking */,
			);
			path = ParseCareKitTests;
			sourceTree = "<group>";
		};
		708D038D25218D3D00646C70 /* Sources */ = {
			isa = PBXGroup;
			children = (
				9119D5ED245618D7001B7AA3 /* ParseCareKit */,
			);
			path = Sources;
			sourceTree = "<group>";
		};
		708D038E25218D7200646C70 /* Tests */ = {
			isa = PBXGroup;
			children = (
				70854C4925219A2100BA2179 /* ParseCareKitTests */,
			);
			path = Tests;
			sourceTree = "<group>";
		};
		709752E1250D27300020EA70 /* TestHost */ = {
			isa = PBXGroup;
			children = (
				709752F0250D27320020EA70 /* Info.plist */,
				91226D66274ADD4B00B5C2DF /* ParseCareKit.plist */,
				709752E2250D27300020EA70 /* AppDelegate.swift */,
				709752E6250D27300020EA70 /* ContentView.swift */,
				709752E4250D27300020EA70 /* SceneDelegate.swift */,
				709752E8250D27320020EA70 /* Assets.xcassets */,
				709752ED250D27320020EA70 /* LaunchScreen.storyboard */,
				709752EA250D27320020EA70 /* Preview Content */,
			);
			path = TestHost;
			sourceTree = "<group>";
		};
		709752EA250D27320020EA70 /* Preview Content */ = {
			isa = PBXGroup;
			children = (
				709752EB250D27320020EA70 /* Preview Assets.xcassets */,
			);
			path = "Preview Content";
			sourceTree = "<group>";
		};
		7098A7752524E92900DDF53D /* NetworkMocking */ = {
			isa = PBXGroup;
			children = (
				7098A7762524E92900DDF53D /* MockURLProtocol.swift */,
				7098A7772524E92900DDF53D /* MockURLResponse.swift */,
			);
			path = NetworkMocking;
			sourceTree = "<group>";
		};
		70F2E178254EFC6100B2EA5C /* ParseCareKit-watchOS */ = {
			isa = PBXGroup;
			children = (
				70F2E179254EFC6100B2EA5C /* ParseCareKit_watchOS.h */,
				70F2E17A254EFC6100B2EA5C /* Info.plist */,
			);
			path = "ParseCareKit-watchOS";
			sourceTree = "<group>";
		};
		70F2E192254EFCB900B2EA5C /* Frameworks */ = {
			isa = PBXGroup;
			children = (
			);
			name = Frameworks;
			sourceTree = "<group>";
		};
		9119D5E1245618D7001B7AA3 = {
			isa = PBXGroup;
			children = (
				9119D699245689D9001B7AA3 /* README.md */,
				708D038D25218D3D00646C70 /* Sources */,
				708D038E25218D7200646C70 /* Tests */,
				70854C2E25218F2300BA2179 /* ParseCareKit */,
				709752E1250D27300020EA70 /* TestHost */,
				705DC91E2526A4B80035BBE3 /* ParseCareKitTests */,
				70F2E178254EFC6100B2EA5C /* ParseCareKit-watchOS */,
				9119D5EC245618D7001B7AA3 /* Products */,
				70F2E192254EFCB900B2EA5C /* Frameworks */,
			);
			sourceTree = "<group>";
		};
		9119D5EC245618D7001B7AA3 /* Products */ = {
			isa = PBXGroup;
			children = (
				9119D5EB245618D7001B7AA3 /* ParseCareKit.framework */,
				709752E0250D27300020EA70 /* TestHost.app */,
				705DC91D2526A4B80035BBE3 /* ParseCareKitTests.xctest */,
				70F2E177254EFC6100B2EA5C /* ParseCareKit_watchOS.framework */,
			);
			name = Products;
			sourceTree = "<group>";
		};
		9119D5ED245618D7001B7AA3 /* ParseCareKit */ = {
			isa = PBXGroup;
			children = (
				91226D50274ABFCF00B5C2DF /* Extensions */,
				7085DDAC26CDA2980033B977 /* Documentation.docc */,
				9119D5EE245618D7001B7AA3 /* ParseCareKit.h */,
				9119D60A24561B02001B7AA3 /* ParseCareKitConstants.swift */,
				709D176A258579090002E772 /* ParseCareKitError.swift */,
				709D175C258551D20002E772 /* ParseCareKitLog.swift */,
				916570D62462DABC008F2997 /* ParseRemote.swift */,
				9119D60C24561B22001B7AA3 /* PCKUtility.swift */,
				918F080B248040AA00C3A205 /* Objects */,
				703CDA0725243D230027AB82 /* Parse */,
				91D52878248128700022292B /* Protocols */,
			);
			path = ParseCareKit;
			sourceTree = "<group>";
		};
		91226D50274ABFCF00B5C2DF /* Extensions */ = {
			isa = PBXGroup;
			children = (
				91226D53274AC1DB00B5C2DF /* OCKCarePlan+Parse.swift */,
				91226D55274AC1EF00B5C2DF /* OCKContact+Parse.swift */,
				91226D57274AC20A00B5C2DF /* OCKHealthKitTask+Parse.swift */,
				91226D59274AC23300B5C2DF /* OCKOutcome+Parse.swift */,
				91226D51274AC00500B5C2DF /* OCKPatient+Parse.swift */,
				91226D5B274AC24A00B5C2DF /* OCKTask+Parse.swift */,
			);
			path = Extensions;
			sourceTree = "<group>";
		};
		918F080B248040AA00C3A205 /* Objects */ = {
			isa = PBXGroup;
			children = (
				9119D5FE24561A28001B7AA3 /* PCKCarePlan.swift */,
				91AA07222466F0CD00B39452 /* PCKClock.swift */,
				9119D5F824561A28001B7AA3 /* PCKContact.swift */,
				70D5A29325E0D2D30036A8AD /* PCKHealthKitTask.swift */,
				9119D5FF24561A28001B7AA3 /* PCKOutcome.swift */,
				9119D5FB24561A28001B7AA3 /* PCKPatient.swift */,
				9119D5FA24561A28001B7AA3 /* PCKTask.swift */,
			);
			path = Objects;
			sourceTree = "<group>";
		};
		91D52878248128700022292B /* Protocols */ = {
			isa = PBXGroup;
			children = (
				709D1817258699840002E772 /* ParseRemoteDelegate.swift */,
				918F07ED247D66C800C3A205 /* PCKObjectable.swift */,
				700B0ED2270DD62200EEF103 /* PCKObjectable+async.swift */,
				700B0ED8270DDF5600EEF103 /* PCKObjectable+combine.swift */,
				70B5578227A74113002C39D4 /* PCKRoleable.swift */,
				91D5287924813AF70022292B /* PCKSynchronizable.swift */,
				700775A92522686D00EC0EDA /* PCKVersionable.swift */,
				700B0ED5270DD7D900EEF103 /* PCKVersionable+async.swift */,
				700B0EDB270DE0C400EEF103 /* PCKVersionable+combine.swift */,
			);
			path = Protocols;
			sourceTree = "<group>";
		};
/* End PBXGroup section */

/* Begin PBXHeadersBuildPhase section */
		70F2E172254EFC6100B2EA5C /* Headers */ = {
			isa = PBXHeadersBuildPhase;
			buildActionMask = 2147483647;
			files = (
				70F2E303254F4F3300B2EA5C /* ParseCareKit_watchOS.h in Headers */,
			);
			runOnlyForDeploymentPostprocessing = 0;
		};
		9119D5E6245618D7001B7AA3 /* Headers */ = {
			isa = PBXHeadersBuildPhase;
			buildActionMask = 2147483647;
			files = (
				9119D5F0245618D7001B7AA3 /* ParseCareKit.h in Headers */,
			);
			runOnlyForDeploymentPostprocessing = 0;
		};
/* End PBXHeadersBuildPhase section */

/* Begin PBXNativeTarget section */
		705DC91C2526A4B80035BBE3 /* ParseCareKitTests */ = {
			isa = PBXNativeTarget;
			buildConfigurationList = 705DC9272526A4B80035BBE3 /* Build configuration list for PBXNativeTarget "ParseCareKitTests" */;
			buildPhases = (
				705DC9192526A4B80035BBE3 /* Sources */,
				705DC91A2526A4B80035BBE3 /* Frameworks */,
				705DC91B2526A4B80035BBE3 /* Resources */,
			);
			buildRules = (
			);
			dependencies = (
				705DC9242526A4B80035BBE3 /* PBXTargetDependency */,
				91226D4F274A931400B5C2DF /* PBXTargetDependency */,
			);
			name = ParseCareKitTests;
			productName = ParseCareKitTests;
			productReference = 705DC91D2526A4B80035BBE3 /* ParseCareKitTests.xctest */;
			productType = "com.apple.product-type.bundle.unit-test";
		};
		709752DF250D27300020EA70 /* TestHost */ = {
			isa = PBXNativeTarget;
			buildConfigurationList = 709752F1250D27320020EA70 /* Build configuration list for PBXNativeTarget "TestHost" */;
			buildPhases = (
				709752DC250D27300020EA70 /* Sources */,
				709752DD250D27300020EA70 /* Frameworks */,
				709752DE250D27300020EA70 /* Resources */,
				709752F9250D2B180020EA70 /* Embed Frameworks */,
			);
			buildRules = (
			);
			dependencies = (
				709752FD250D351B0020EA70 /* PBXTargetDependency */,
			);
			name = TestHost;
			productName = TestHost;
			productReference = 709752E0250D27300020EA70 /* TestHost.app */;
			productType = "com.apple.product-type.application";
		};
		70F2E176254EFC6100B2EA5C /* ParseCareKit-watchOS */ = {
			isa = PBXNativeTarget;
			buildConfigurationList = 70F2E17C254EFC6100B2EA5C /* Build configuration list for PBXNativeTarget "ParseCareKit-watchOS" */;
			buildPhases = (
				70F2E172254EFC6100B2EA5C /* Headers */,
				70F2E173254EFC6100B2EA5C /* Sources */,
				70F2E174254EFC6100B2EA5C /* Frameworks */,
				70F2E175254EFC6100B2EA5C /* Resources */,
				70A793F125C330B20003F0FF /* ShellScript */,
			);
			buildRules = (
			);
			dependencies = (
			);
			name = "ParseCareKit-watchOS";
			packageProductDependencies = (
				70755430255D89B800172F6B /* ParseSwift */,
				7051EA782714A0C5000BF347 /* CareKitStore */,
			);
			productName = "ParseCareKit-watchOS";
			productReference = 70F2E177254EFC6100B2EA5C /* ParseCareKit_watchOS.framework */;
			productType = "com.apple.product-type.framework";
		};
		9119D5EA245618D7001B7AA3 /* ParseCareKit */ = {
			isa = PBXNativeTarget;
			buildConfigurationList = 9119D5F3245618D7001B7AA3 /* Build configuration list for PBXNativeTarget "ParseCareKit" */;
			buildPhases = (
				9119D5E6245618D7001B7AA3 /* Headers */,
				9119D5E7245618D7001B7AA3 /* Sources */,
				9119D5E8245618D7001B7AA3 /* Frameworks */,
				9119D5E9245618D7001B7AA3 /* Resources */,
				9119D62124562933001B7AA3 /* Embed Frameworks */,
				709D177F258580620002E772 /* SwiftLint */,
			);
			buildRules = (
			);
			dependencies = (
			);
			name = ParseCareKit;
			packageProductDependencies = (
				7075542C255D899E00172F6B /* ParseSwift */,
				70BA5C252613B018008E829E /* ParseSwift */,
				7051EA762714A073000BF347 /* CareKitStore */,
			);
			productName = ParseCareKit;
			productReference = 9119D5EB245618D7001B7AA3 /* ParseCareKit.framework */;
			productType = "com.apple.product-type.framework";
		};
/* End PBXNativeTarget section */

/* Begin PBXProject section */
		9119D5E2245618D7001B7AA3 /* Project object */ = {
			isa = PBXProject;
			attributes = {
				LastSwiftUpdateCheck = 1200;
				LastUpgradeCheck = 1200;
				ORGANIZATIONNAME = "Network Reconnaissance Lab";
				TargetAttributes = {
					705DC91C2526A4B80035BBE3 = {
						CreatedOnToolsVersion = 12.0.1;
						TestTargetID = 709752DF250D27300020EA70;
					};
					709752DF250D27300020EA70 = {
						CreatedOnToolsVersion = 11.7;
					};
					70F2E176254EFC6100B2EA5C = {
						CreatedOnToolsVersion = 12.1;
					};
					9119D5EA245618D7001B7AA3 = {
						CreatedOnToolsVersion = 11.4.1;
						LastSwiftMigration = 1140;
					};
				};
			};
			buildConfigurationList = 9119D5E5245618D7001B7AA3 /* Build configuration list for PBXProject "ParseCareKit" */;
			compatibilityVersion = "Xcode 9.3";
			developmentRegion = en;
			hasScannedForEncodings = 0;
			knownRegions = (
				en,
				Base,
			);
			mainGroup = 9119D5E1245618D7001B7AA3;
			packageReferences = (
				70BA5C242613B018008E829E /* XCRemoteSwiftPackageReference "Parse-Swift" */,
				7051EA752714A073000BF347 /* XCRemoteSwiftPackageReference "CareKit" */,
			);
			productRefGroup = 9119D5EC245618D7001B7AA3 /* Products */;
			projectDirPath = "";
			projectRoot = "";
			targets = (
				9119D5EA245618D7001B7AA3 /* ParseCareKit */,
				709752DF250D27300020EA70 /* TestHost */,
				705DC91C2526A4B80035BBE3 /* ParseCareKitTests */,
				70F2E176254EFC6100B2EA5C /* ParseCareKit-watchOS */,
			);
		};
/* End PBXProject section */

/* Begin PBXResourcesBuildPhase section */
		705DC91B2526A4B80035BBE3 /* Resources */ = {
			isa = PBXResourcesBuildPhase;
			buildActionMask = 2147483647;
			files = (
			);
			runOnlyForDeploymentPostprocessing = 0;
		};
		709752DE250D27300020EA70 /* Resources */ = {
			isa = PBXResourcesBuildPhase;
			buildActionMask = 2147483647;
			files = (
				709752EF250D27320020EA70 /* LaunchScreen.storyboard in Resources */,
				709752EC250D27320020EA70 /* Preview Assets.xcassets in Resources */,
				709752E9250D27320020EA70 /* Assets.xcassets in Resources */,
				91226D68274AE59400B5C2DF /* ParseCareKit.plist in Resources */,
			);
			runOnlyForDeploymentPostprocessing = 0;
		};
		70F2E175254EFC6100B2EA5C /* Resources */ = {
			isa = PBXResourcesBuildPhase;
			buildActionMask = 2147483647;
			files = (
			);
			runOnlyForDeploymentPostprocessing = 0;
		};
		9119D5E9245618D7001B7AA3 /* Resources */ = {
			isa = PBXResourcesBuildPhase;
			buildActionMask = 2147483647;
			files = (
				91226D67274ADD4B00B5C2DF /* ParseCareKit.plist in Resources */,
				9119D69A245689DA001B7AA3 /* README.md in Resources */,
			);
			runOnlyForDeploymentPostprocessing = 0;
		};
/* End PBXResourcesBuildPhase section */

/* Begin PBXShellScriptBuildPhase section */
		709D177F258580620002E772 /* SwiftLint */ = {
			isa = PBXShellScriptBuildPhase;
			buildActionMask = 2147483647;
			files = (
			);
			inputFileListPaths = (
			);
			inputPaths = (
			);
			name = SwiftLint;
			outputFileListPaths = (
			);
			outputPaths = (
			);
			runOnlyForDeploymentPostprocessing = 0;
			shellPath = /bin/sh;
			shellScript = "# Type a script or drag a script file from your workspace to insert its path.\nif which swiftlint >/dev/null; then\n    swiftlint --fix && swiftlint --strict\nelse\n  echo \"warning: SwiftLint not installed, download from https://github.com/realm/SwiftLint\"\nfi\n\necho $SRCROOT\n\nif [ -d \"$BUILD_DIR/Debug-iphonesimulator/\" ]; then\n    cp -r $BUILD_DIR/Debug-iphonesimulator/*.bundle $BUILD_DIR/Debug-iphonesimulator/ParseCareKit.framework/\nfi\n";
		};
		70A793F125C330B20003F0FF /* ShellScript */ = {
			isa = PBXShellScriptBuildPhase;
			buildActionMask = 2147483647;
			files = (
			);
			inputFileListPaths = (
			);
			inputPaths = (
			);
			outputFileListPaths = (
			);
			outputPaths = (
			);
			runOnlyForDeploymentPostprocessing = 0;
			shellPath = /bin/sh;
			shellScript = "# Type a script or drag a script file from your workspace to insert its path.\nif [ -d \"$BUILD_DIR/Debug-watchsimulator/\" ]; then\n    cp -r $BUILD_DIR/Debug-watchsimulator/*.bundle $BUILD_DIR/Debug-watchsimulator/ParseCareKit.framework/\nfi\n";
		};
/* End PBXShellScriptBuildPhase section */

/* Begin PBXSourcesBuildPhase section */
		705DC9192526A4B80035BBE3 /* Sources */ = {
			isa = PBXSourcesBuildPhase;
			buildActionMask = 2147483647;
			files = (
				91226D64274ADCE100B5C2DF /* UtilityTests.swift in Sources */,
				705DC9292526A55E0035BBE3 /* EncodingCareKitTests.swift in Sources */,
				705DC92B2526A5610035BBE3 /* MockURLProtocol.swift in Sources */,
				705DC92D2526A5650035BBE3 /* MockURLResponse.swift in Sources */,
				709D18072586903C0002E772 /* LoggerTests.swift in Sources */,
			);
			runOnlyForDeploymentPostprocessing = 0;
		};
		709752DC250D27300020EA70 /* Sources */ = {
			isa = PBXSourcesBuildPhase;
			buildActionMask = 2147483647;
			files = (
				709752E3250D27300020EA70 /* AppDelegate.swift in Sources */,
				709752E5250D27300020EA70 /* SceneDelegate.swift in Sources */,
				709752E7250D27300020EA70 /* ContentView.swift in Sources */,
			);
			runOnlyForDeploymentPostprocessing = 0;
		};
		70F2E173254EFC6100B2EA5C /* Sources */ = {
			isa = PBXSourcesBuildPhase;
			buildActionMask = 2147483647;
			files = (
				91226D5D274AD9B600B5C2DF /* OCKCarePlan+Parse.swift in Sources */,
				91226D5E274AD9B600B5C2DF /* OCKContact+Parse.swift in Sources */,
				91226D5F274AD9B600B5C2DF /* OCKHealthKitTask+Parse.swift in Sources */,
				91226D60274AD9B600B5C2DF /* OCKOutcome+Parse.swift in Sources */,
				70B5578A27A744A9002C39D4 /* PCKWriteRole.swift in Sources */,
				91226D61274AD9B600B5C2DF /* OCKPatient+Parse.swift in Sources */,
				91226D62274AD9B600B5C2DF /* OCKTask+Parse.swift in Sources */,
				709D175E258551D20002E772 /* ParseCareKitLog.swift in Sources */,
				70F2E187254EFC8000B2EA5C /* ParseCareKitConstants.swift in Sources */,
				700B0ED7270DD7D900EEF103 /* PCKVersionable+async.swift in Sources */,
				70F2E189254EFC8000B2EA5C /* ParseRemote.swift in Sources */,
				70F2E183254EFC8000B2EA5C /* PCKContact.swift in Sources */,
				70D5A29525E0D2D30036A8AD /* PCKHealthKitTask.swift in Sources */,
				70F2E184254EFC8000B2EA5C /* PCKUser.swift in Sources */,
				70F2E186254EFC8000B2EA5C /* PCKOutcome.swift in Sources */,
				709D176C258579090002E772 /* ParseCareKitError.swift in Sources */,
				70F2E18D254EFC8000B2EA5C /* PCKClock.swift in Sources */,
				70B5578427A74113002C39D4 /* PCKRoleable.swift in Sources */,
				70F2E181254EFC8000B2EA5C /* PCKObjectable.swift in Sources */,
				70F2E18F254EFC8000B2EA5C /* PCKTask.swift in Sources */,
				70F2E182254EFC8000B2EA5C /* PCKPatient.swift in Sources */,
				70F2E188254EFC8000B2EA5C /* PCKUtility.swift in Sources */,
				700B0ED4270DD62200EEF103 /* PCKObjectable+async.swift in Sources */,
				70F2E185254EFC8000B2EA5C /* PCKCarePlan.swift in Sources */,
				70F2E18A254EFC8000B2EA5C /* PCKSynchronizable.swift in Sources */,
				709D1819258699840002E772 /* ParseRemoteDelegate.swift in Sources */,
				70F2E18C254EFC8000B2EA5C /* PCKVersionable.swift in Sources */,
				700B0EDA270DDF5600EEF103 /* PCKObjectable+combine.swift in Sources */,
				700B0EDD270DE0C400EEF103 /* PCKVersionable+combine.swift in Sources */,
				70B5578727A7439B002C39D4 /* PCKReadRole.swift in Sources */,
			);
			runOnlyForDeploymentPostprocessing = 0;
		};
		9119D5E7245618D7001B7AA3 /* Sources */ = {
			isa = PBXSourcesBuildPhase;
			buildActionMask = 2147483647;
			files = (
				709D175D258551D20002E772 /* ParseCareKitLog.swift in Sources */,
				700B0ED3270DD62200EEF103 /* PCKObjectable+async.swift in Sources */,
				700B0ED6270DD7D900EEF103 /* PCKVersionable+async.swift in Sources */,
				9119D60B24561B02001B7AA3 /* ParseCareKitConstants.swift in Sources */,
				700B0ED9270DDF5600EEF103 /* PCKObjectable+combine.swift in Sources */,
				91226D5A274AC23300B5C2DF /* OCKOutcome+Parse.swift in Sources */,
				9119D60D24561B22001B7AA3 /* PCKUtility.swift in Sources */,
				700775AA2522686D00EC0EDA /* PCKVersionable.swift in Sources */,
				70D5A29425E0D2D30036A8AD /* PCKHealthKitTask.swift in Sources */,
				9119D60324561A28001B7AA3 /* PCKTask.swift in Sources */,
				9119D60824561A28001B7AA3 /* PCKOutcome.swift in Sources */,
				709D176B258579090002E772 /* ParseCareKitError.swift in Sources */,
				91226D5C274AC24A00B5C2DF /* OCKTask+Parse.swift in Sources */,
				91226D58274AC20A00B5C2DF /* OCKHealthKitTask+Parse.swift in Sources */,
				70B326BE251EBE610028B229 /* PCKUser.swift in Sources */,
				918F07EE247D66C800C3A205 /* PCKObjectable.swift in Sources */,
				700B0EDC270DE0C400EEF103 /* PCKVersionable+combine.swift in Sources */,
				9119D60124561A28001B7AA3 /* PCKContact.swift in Sources */,
				91AA07232466F0CD00B39452 /* PCKClock.swift in Sources */,
				9119D60424561A28001B7AA3 /* PCKPatient.swift in Sources */,
				91226D52274AC00500B5C2DF /* OCKPatient+Parse.swift in Sources */,
				70B5578927A744A9002C39D4 /* PCKWriteRole.swift in Sources */,
				7085DDAD26CDA2980033B977 /* Documentation.docc in Sources */,
				91226D56274AC1EF00B5C2DF /* OCKContact+Parse.swift in Sources */,
				91226D54274AC1DB00B5C2DF /* OCKCarePlan+Parse.swift in Sources */,
				91D5287A24813AF70022292B /* PCKSynchronizable.swift in Sources */,
				709D1818258699840002E772 /* ParseRemoteDelegate.swift in Sources */,
				70B5578327A74113002C39D4 /* PCKRoleable.swift in Sources */,
				916570D72462DABC008F2997 /* ParseRemote.swift in Sources */,
				70B5578627A7439B002C39D4 /* PCKReadRole.swift in Sources */,
				9119D60724561A28001B7AA3 /* PCKCarePlan.swift in Sources */,
			);
			runOnlyForDeploymentPostprocessing = 0;
		};
/* End PBXSourcesBuildPhase section */

/* Begin PBXTargetDependency section */
		705DC9242526A4B80035BBE3 /* PBXTargetDependency */ = {
			isa = PBXTargetDependency;
			target = 9119D5EA245618D7001B7AA3 /* ParseCareKit */;
			targetProxy = 705DC9232526A4B80035BBE3 /* PBXContainerItemProxy */;
		};
		709752FD250D351B0020EA70 /* PBXTargetDependency */ = {
			isa = PBXTargetDependency;
			target = 9119D5EA245618D7001B7AA3 /* ParseCareKit */;
			targetProxy = 709752FC250D351B0020EA70 /* PBXContainerItemProxy */;
		};
		91226D4F274A931400B5C2DF /* PBXTargetDependency */ = {
			isa = PBXTargetDependency;
			target = 709752DF250D27300020EA70 /* TestHost */;
			targetProxy = 91226D4E274A931400B5C2DF /* PBXContainerItemProxy */;
		};
/* End PBXTargetDependency section */

/* Begin PBXVariantGroup section */
		709752ED250D27320020EA70 /* LaunchScreen.storyboard */ = {
			isa = PBXVariantGroup;
			children = (
				709752EE250D27320020EA70 /* Base */,
			);
			name = LaunchScreen.storyboard;
			sourceTree = "<group>";
		};
/* End PBXVariantGroup section */

/* Begin XCBuildConfiguration section */
		705DC9252526A4B80035BBE3 /* Debug */ = {
			isa = XCBuildConfiguration;
			buildSettings = {
				BUNDLE_LOADER = "$(TEST_HOST)";
				CODE_SIGN_STYLE = Automatic;
				INFOPLIST_FILE = ParseCareKitTests/Info.plist;
				IPHONEOS_DEPLOYMENT_TARGET = 15.0;
				LD_RUNPATH_SEARCH_PATHS = (
					"$(inherited)",
					"@executable_path/Frameworks",
					"@loader_path/Frameworks",
				);
				PRODUCT_BUNDLE_IDENTIFIER = edu.uky.cs.netrecon.ParseCareKitTests;
				PRODUCT_NAME = "$(TARGET_NAME)";
				SWIFT_VERSION = 5.0;
				TARGETED_DEVICE_FAMILY = "1,2";
				TEST_HOST = "$(BUILT_PRODUCTS_DIR)/TestHost.app/TestHost";
			};
			name = Debug;
		};
		705DC9262526A4B80035BBE3 /* Release */ = {
			isa = XCBuildConfiguration;
			buildSettings = {
				BUNDLE_LOADER = "$(TEST_HOST)";
				CODE_SIGN_STYLE = Automatic;
				INFOPLIST_FILE = ParseCareKitTests/Info.plist;
				IPHONEOS_DEPLOYMENT_TARGET = 15.0;
				LD_RUNPATH_SEARCH_PATHS = (
					"$(inherited)",
					"@executable_path/Frameworks",
					"@loader_path/Frameworks",
				);
				PRODUCT_BUNDLE_IDENTIFIER = edu.uky.cs.netrecon.ParseCareKitTests;
				PRODUCT_NAME = "$(TARGET_NAME)";
				SWIFT_VERSION = 5.0;
				TARGETED_DEVICE_FAMILY = "1,2";
				TEST_HOST = "$(BUILT_PRODUCTS_DIR)/TestHost.app/TestHost";
			};
			name = Release;
		};
		709752F2250D27320020EA70 /* Debug */ = {
			isa = XCBuildConfiguration;
			buildSettings = {
				ASSETCATALOG_COMPILER_APPICON_NAME = AppIcon;
				CODE_SIGN_STYLE = Manual;
				DEVELOPMENT_ASSET_PATHS = "\"TestHost/Preview Content\"";
				DEVELOPMENT_TEAM = "";
				ENABLE_PREVIEWS = YES;
				INFOPLIST_FILE = TestHost/Info.plist;
				IPHONEOS_DEPLOYMENT_TARGET = 13.0;
				LD_RUNPATH_SEARCH_PATHS = (
					"$(inherited)",
					"@executable_path/Frameworks",
				);
				PRODUCT_BUNDLE_IDENTIFIER = edu.uky.cs.netrecon.TestHost;
				PRODUCT_NAME = "$(TARGET_NAME)";
				PROVISIONING_PROFILE_SPECIFIER = "";
				SWIFT_VERSION = 5.0;
				TARGETED_DEVICE_FAMILY = "1,2";
			};
			name = Debug;
		};
		709752F3250D27320020EA70 /* Release */ = {
			isa = XCBuildConfiguration;
			buildSettings = {
				ASSETCATALOG_COMPILER_APPICON_NAME = AppIcon;
				CODE_SIGN_STYLE = Manual;
				DEVELOPMENT_ASSET_PATHS = "\"TestHost/Preview Content\"";
				DEVELOPMENT_TEAM = "";
				ENABLE_PREVIEWS = YES;
				INFOPLIST_FILE = TestHost/Info.plist;
				IPHONEOS_DEPLOYMENT_TARGET = 13.0;
				LD_RUNPATH_SEARCH_PATHS = (
					"$(inherited)",
					"@executable_path/Frameworks",
				);
				PRODUCT_BUNDLE_IDENTIFIER = edu.uky.cs.netrecon.TestHost;
				PRODUCT_NAME = "$(TARGET_NAME)";
				PROVISIONING_PROFILE_SPECIFIER = "";
				SWIFT_VERSION = 5.0;
				TARGETED_DEVICE_FAMILY = "1,2";
			};
			name = Release;
		};
		70F2E17D254EFC6100B2EA5C /* Debug */ = {
			isa = XCBuildConfiguration;
			buildSettings = {
				APPLICATION_EXTENSION_API_ONLY = YES;
				CODE_SIGN_STYLE = Automatic;
				DEFINES_MODULE = YES;
				DYLIB_COMPATIBILITY_VERSION = 1;
				DYLIB_CURRENT_VERSION = 1;
				DYLIB_INSTALL_NAME_BASE = "@rpath";
				INFOPLIST_FILE = "ParseCareKit-watchOS/Info.plist";
				INSTALL_PATH = "$(LOCAL_LIBRARY_DIR)/Frameworks";
				LD_RUNPATH_SEARCH_PATHS = (
					"$(inherited)",
					"@executable_path/Frameworks",
					"@loader_path/Frameworks",
				);
				PRODUCT_BUNDLE_IDENTIFIER = "edu.uky.cs.netrecon.ParseCareKit-watchOS";
				PRODUCT_NAME = "$(TARGET_NAME:c99extidentifier)";
				SDKROOT = watchos;
				SKIP_INSTALL = YES;
				SWIFT_VERSION = 5.0;
				TARGETED_DEVICE_FAMILY = 4;
				WATCHOS_DEPLOYMENT_TARGET = 6.0;
			};
			name = Debug;
		};
		70F2E17E254EFC6100B2EA5C /* Release */ = {
			isa = XCBuildConfiguration;
			buildSettings = {
				APPLICATION_EXTENSION_API_ONLY = YES;
				CODE_SIGN_STYLE = Automatic;
				DEFINES_MODULE = YES;
				DYLIB_COMPATIBILITY_VERSION = 1;
				DYLIB_CURRENT_VERSION = 1;
				DYLIB_INSTALL_NAME_BASE = "@rpath";
				INFOPLIST_FILE = "ParseCareKit-watchOS/Info.plist";
				INSTALL_PATH = "$(LOCAL_LIBRARY_DIR)/Frameworks";
				LD_RUNPATH_SEARCH_PATHS = (
					"$(inherited)",
					"@executable_path/Frameworks",
					"@loader_path/Frameworks",
				);
				PRODUCT_BUNDLE_IDENTIFIER = "edu.uky.cs.netrecon.ParseCareKit-watchOS";
				PRODUCT_NAME = "$(TARGET_NAME:c99extidentifier)";
				SDKROOT = watchos;
				SKIP_INSTALL = YES;
				SWIFT_VERSION = 5.0;
				TARGETED_DEVICE_FAMILY = 4;
				WATCHOS_DEPLOYMENT_TARGET = 6.0;
			};
			name = Release;
		};
		9119D5F1245618D7001B7AA3 /* Debug */ = {
			isa = XCBuildConfiguration;
			buildSettings = {
				ALWAYS_SEARCH_USER_PATHS = NO;
				CLANG_ANALYZER_NONNULL = YES;
				CLANG_ANALYZER_NUMBER_OBJECT_CONVERSION = YES_AGGRESSIVE;
				CLANG_CXX_LANGUAGE_STANDARD = "gnu++14";
				CLANG_CXX_LIBRARY = "libc++";
				CLANG_ENABLE_MODULES = YES;
				CLANG_ENABLE_OBJC_ARC = YES;
				CLANG_ENABLE_OBJC_WEAK = YES;
				CLANG_WARN_BLOCK_CAPTURE_AUTORELEASING = YES;
				CLANG_WARN_BOOL_CONVERSION = YES;
				CLANG_WARN_COMMA = YES;
				CLANG_WARN_CONSTANT_CONVERSION = YES;
				CLANG_WARN_DEPRECATED_OBJC_IMPLEMENTATIONS = YES;
				CLANG_WARN_DIRECT_OBJC_ISA_USAGE = YES_ERROR;
				CLANG_WARN_DOCUMENTATION_COMMENTS = YES;
				CLANG_WARN_EMPTY_BODY = YES;
				CLANG_WARN_ENUM_CONVERSION = YES;
				CLANG_WARN_INFINITE_RECURSION = YES;
				CLANG_WARN_INT_CONVERSION = YES;
				CLANG_WARN_NON_LITERAL_NULL_CONVERSION = YES;
				CLANG_WARN_OBJC_IMPLICIT_RETAIN_SELF = YES;
				CLANG_WARN_OBJC_LITERAL_CONVERSION = YES;
				CLANG_WARN_OBJC_ROOT_CLASS = YES_ERROR;
				CLANG_WARN_QUOTED_INCLUDE_IN_FRAMEWORK_HEADER = YES;
				CLANG_WARN_RANGE_LOOP_ANALYSIS = YES;
				CLANG_WARN_STRICT_PROTOTYPES = YES;
				CLANG_WARN_SUSPICIOUS_MOVE = YES;
				CLANG_WARN_UNGUARDED_AVAILABILITY = YES_AGGRESSIVE;
				CLANG_WARN_UNREACHABLE_CODE = YES;
				CLANG_WARN__DUPLICATE_METHOD_MATCH = YES;
				COPY_PHASE_STRIP = NO;
				CURRENT_PROJECT_VERSION = 1;
				DEBUG_INFORMATION_FORMAT = dwarf;
				ENABLE_STRICT_OBJC_MSGSEND = YES;
				ENABLE_TESTABILITY = YES;
				GCC_C_LANGUAGE_STANDARD = gnu11;
				GCC_DYNAMIC_NO_PIC = NO;
				GCC_NO_COMMON_BLOCKS = YES;
				GCC_OPTIMIZATION_LEVEL = 0;
				GCC_PREPROCESSOR_DEFINITIONS = (
					"DEBUG=1",
					"$(inherited)",
				);
				GCC_WARN_64_TO_32_BIT_CONVERSION = YES;
				GCC_WARN_ABOUT_RETURN_TYPE = YES_ERROR;
				GCC_WARN_UNDECLARED_SELECTOR = YES;
				GCC_WARN_UNINITIALIZED_AUTOS = YES_AGGRESSIVE;
				GCC_WARN_UNUSED_FUNCTION = YES;
				GCC_WARN_UNUSED_VARIABLE = YES;
				IPHONEOS_DEPLOYMENT_TARGET = 13.0;
				MTL_ENABLE_DEBUG_INFO = INCLUDE_SOURCE;
				MTL_FAST_MATH = YES;
				ONLY_ACTIVE_ARCH = YES;
				SDKROOT = iphoneos;
				SWIFT_ACTIVE_COMPILATION_CONDITIONS = DEBUG;
				SWIFT_OPTIMIZATION_LEVEL = "-Onone";
				VERSIONING_SYSTEM = "apple-generic";
				VERSION_INFO_PREFIX = "";
			};
			name = Debug;
		};
		9119D5F2245618D7001B7AA3 /* Release */ = {
			isa = XCBuildConfiguration;
			buildSettings = {
				ALWAYS_SEARCH_USER_PATHS = NO;
				CLANG_ANALYZER_NONNULL = YES;
				CLANG_ANALYZER_NUMBER_OBJECT_CONVERSION = YES_AGGRESSIVE;
				CLANG_CXX_LANGUAGE_STANDARD = "gnu++14";
				CLANG_CXX_LIBRARY = "libc++";
				CLANG_ENABLE_MODULES = YES;
				CLANG_ENABLE_OBJC_ARC = YES;
				CLANG_ENABLE_OBJC_WEAK = YES;
				CLANG_WARN_BLOCK_CAPTURE_AUTORELEASING = YES;
				CLANG_WARN_BOOL_CONVERSION = YES;
				CLANG_WARN_COMMA = YES;
				CLANG_WARN_CONSTANT_CONVERSION = YES;
				CLANG_WARN_DEPRECATED_OBJC_IMPLEMENTATIONS = YES;
				CLANG_WARN_DIRECT_OBJC_ISA_USAGE = YES_ERROR;
				CLANG_WARN_DOCUMENTATION_COMMENTS = YES;
				CLANG_WARN_EMPTY_BODY = YES;
				CLANG_WARN_ENUM_CONVERSION = YES;
				CLANG_WARN_INFINITE_RECURSION = YES;
				CLANG_WARN_INT_CONVERSION = YES;
				CLANG_WARN_NON_LITERAL_NULL_CONVERSION = YES;
				CLANG_WARN_OBJC_IMPLICIT_RETAIN_SELF = YES;
				CLANG_WARN_OBJC_LITERAL_CONVERSION = YES;
				CLANG_WARN_OBJC_ROOT_CLASS = YES_ERROR;
				CLANG_WARN_QUOTED_INCLUDE_IN_FRAMEWORK_HEADER = YES;
				CLANG_WARN_RANGE_LOOP_ANALYSIS = YES;
				CLANG_WARN_STRICT_PROTOTYPES = YES;
				CLANG_WARN_SUSPICIOUS_MOVE = YES;
				CLANG_WARN_UNGUARDED_AVAILABILITY = YES_AGGRESSIVE;
				CLANG_WARN_UNREACHABLE_CODE = YES;
				CLANG_WARN__DUPLICATE_METHOD_MATCH = YES;
				COPY_PHASE_STRIP = NO;
				CURRENT_PROJECT_VERSION = 1;
				DEBUG_INFORMATION_FORMAT = "dwarf-with-dsym";
				ENABLE_NS_ASSERTIONS = NO;
				ENABLE_STRICT_OBJC_MSGSEND = YES;
				GCC_C_LANGUAGE_STANDARD = gnu11;
				GCC_NO_COMMON_BLOCKS = YES;
				GCC_WARN_64_TO_32_BIT_CONVERSION = YES;
				GCC_WARN_ABOUT_RETURN_TYPE = YES_ERROR;
				GCC_WARN_UNDECLARED_SELECTOR = YES;
				GCC_WARN_UNINITIALIZED_AUTOS = YES_AGGRESSIVE;
				GCC_WARN_UNUSED_FUNCTION = YES;
				GCC_WARN_UNUSED_VARIABLE = YES;
				IPHONEOS_DEPLOYMENT_TARGET = 13.0;
				MTL_ENABLE_DEBUG_INFO = NO;
				MTL_FAST_MATH = YES;
				SDKROOT = iphoneos;
				SWIFT_COMPILATION_MODE = wholemodule;
				SWIFT_OPTIMIZATION_LEVEL = "-O";
				VALIDATE_PRODUCT = YES;
				VERSIONING_SYSTEM = "apple-generic";
				VERSION_INFO_PREFIX = "";
			};
			name = Release;
		};
		9119D5F4245618D7001B7AA3 /* Debug */ = {
			isa = XCBuildConfiguration;
			buildSettings = {
				CLANG_ENABLE_MODULES = YES;
				CODE_SIGN_STYLE = Manual;
				DEFINES_MODULE = YES;
				DEVELOPMENT_TEAM = "";
				DYLIB_COMPATIBILITY_VERSION = 1;
				DYLIB_CURRENT_VERSION = 1;
				DYLIB_INSTALL_NAME_BASE = "@rpath";
				INFOPLIST_FILE = ParseCareKit/Info.plist;
				INFOPLIST_KEY_WKRunsIndependentlyOfCompanionApp = YES;
				INSTALL_PATH = "$(LOCAL_LIBRARY_DIR)/Frameworks";
				IPHONEOS_DEPLOYMENT_TARGET = 13.0;
				LD_RUNPATH_SEARCH_PATHS = (
					"$(inherited)",
					"@executable_path/Frameworks",
					"@loader_path/Frameworks",
				);
				PRODUCT_BUNDLE_IDENTIFIER = edu.uky.cs.netreconlab.ParseCareKit;
				PRODUCT_NAME = "$(TARGET_NAME:c99extidentifier)";
				PROVISIONING_PROFILE_SPECIFIER = "";
				"PROVISIONING_PROFILE_SPECIFIER[sdk=macosx*]" = "";
				SKIP_INSTALL = YES;
				SWIFT_OPTIMIZATION_LEVEL = "-Onone";
				SWIFT_VERSION = 5.0;
				TARGETED_DEVICE_FAMILY = "1,2";
			};
			name = Debug;
		};
		9119D5F5245618D7001B7AA3 /* Release */ = {
			isa = XCBuildConfiguration;
			buildSettings = {
				CLANG_ENABLE_MODULES = YES;
				CODE_SIGN_STYLE = Manual;
				DEFINES_MODULE = YES;
				DEVELOPMENT_TEAM = "";
				DYLIB_COMPATIBILITY_VERSION = 1;
				DYLIB_CURRENT_VERSION = 1;
				DYLIB_INSTALL_NAME_BASE = "@rpath";
				INFOPLIST_FILE = ParseCareKit/Info.plist;
				INFOPLIST_KEY_WKRunsIndependentlyOfCompanionApp = YES;
				INSTALL_PATH = "$(LOCAL_LIBRARY_DIR)/Frameworks";
				IPHONEOS_DEPLOYMENT_TARGET = 13.0;
				LD_RUNPATH_SEARCH_PATHS = (
					"$(inherited)",
					"@executable_path/Frameworks",
					"@loader_path/Frameworks",
				);
				PRODUCT_BUNDLE_IDENTIFIER = edu.uky.cs.netreconlab.ParseCareKit;
				PRODUCT_NAME = "$(TARGET_NAME:c99extidentifier)";
				PROVISIONING_PROFILE_SPECIFIER = "";
				"PROVISIONING_PROFILE_SPECIFIER[sdk=macosx*]" = "";
				SKIP_INSTALL = YES;
				SWIFT_VERSION = 5.0;
				TARGETED_DEVICE_FAMILY = "1,2";
			};
			name = Release;
		};
/* End XCBuildConfiguration section */

/* Begin XCConfigurationList section */
		705DC9272526A4B80035BBE3 /* Build configuration list for PBXNativeTarget "ParseCareKitTests" */ = {
			isa = XCConfigurationList;
			buildConfigurations = (
				705DC9252526A4B80035BBE3 /* Debug */,
				705DC9262526A4B80035BBE3 /* Release */,
			);
			defaultConfigurationIsVisible = 0;
			defaultConfigurationName = Release;
		};
		709752F1250D27320020EA70 /* Build configuration list for PBXNativeTarget "TestHost" */ = {
			isa = XCConfigurationList;
			buildConfigurations = (
				709752F2250D27320020EA70 /* Debug */,
				709752F3250D27320020EA70 /* Release */,
			);
			defaultConfigurationIsVisible = 0;
			defaultConfigurationName = Release;
		};
		70F2E17C254EFC6100B2EA5C /* Build configuration list for PBXNativeTarget "ParseCareKit-watchOS" */ = {
			isa = XCConfigurationList;
			buildConfigurations = (
				70F2E17D254EFC6100B2EA5C /* Debug */,
				70F2E17E254EFC6100B2EA5C /* Release */,
			);
			defaultConfigurationIsVisible = 0;
			defaultConfigurationName = Release;
		};
		9119D5E5245618D7001B7AA3 /* Build configuration list for PBXProject "ParseCareKit" */ = {
			isa = XCConfigurationList;
			buildConfigurations = (
				9119D5F1245618D7001B7AA3 /* Debug */,
				9119D5F2245618D7001B7AA3 /* Release */,
			);
			defaultConfigurationIsVisible = 0;
			defaultConfigurationName = Release;
		};
		9119D5F3245618D7001B7AA3 /* Build configuration list for PBXNativeTarget "ParseCareKit" */ = {
			isa = XCConfigurationList;
			buildConfigurations = (
				9119D5F4245618D7001B7AA3 /* Debug */,
				9119D5F5245618D7001B7AA3 /* Release */,
			);
			defaultConfigurationIsVisible = 0;
			defaultConfigurationName = Release;
		};
/* End XCConfigurationList section */

/* Begin XCRemoteSwiftPackageReference section */
		7051EA752714A073000BF347 /* XCRemoteSwiftPackageReference "CareKit" */ = {
			isa = XCRemoteSwiftPackageReference;
			repositoryURL = "https://github.com/cbaker6/CareKit.git";
			requirement = {
<<<<<<< HEAD
				kind = revision;
				revision = 52f6b4e6734d49124db54c83f552a6a1c3e26469;
=======
				kind = upToNextMajorVersion;
				minimumVersion = 4.2.0;
>>>>>>> 2bdf367e
			};
		};
		70BA5C242613B018008E829E /* XCRemoteSwiftPackageReference "Parse-Swift" */ = {
			isa = XCRemoteSwiftPackageReference;
			repositoryURL = "https://github.com/parse-community/Parse-Swift.git";
			requirement = {
				kind = upToNextMajorVersion;
				minimumVersion = 4.0.1;
			};
		};
/* End XCRemoteSwiftPackageReference section */

/* Begin XCSwiftPackageProductDependency section */
		7051EA762714A073000BF347 /* CareKitStore */ = {
			isa = XCSwiftPackageProductDependency;
			package = 7051EA752714A073000BF347 /* XCRemoteSwiftPackageReference "CareKit" */;
			productName = CareKitStore;
		};
		7051EA782714A0C5000BF347 /* CareKitStore */ = {
			isa = XCSwiftPackageProductDependency;
			package = 7051EA752714A073000BF347 /* XCRemoteSwiftPackageReference "CareKit" */;
			productName = CareKitStore;
		};
		7075542C255D899E00172F6B /* ParseSwift */ = {
			isa = XCSwiftPackageProductDependency;
			productName = ParseSwift;
		};
		70755430255D89B800172F6B /* ParseSwift */ = {
			isa = XCSwiftPackageProductDependency;
			productName = ParseSwift;
		};
		70BA5C252613B018008E829E /* ParseSwift */ = {
			isa = XCSwiftPackageProductDependency;
			package = 70BA5C242613B018008E829E /* XCRemoteSwiftPackageReference "Parse-Swift" */;
			productName = ParseSwift;
		};
/* End XCSwiftPackageProductDependency section */
	};
	rootObject = 9119D5E2245618D7001B7AA3 /* Project object */;
}<|MERGE_RESOLUTION|>--- conflicted
+++ resolved
@@ -48,8 +48,6 @@
 		70B5578727A7439B002C39D4 /* PCKReadRole.swift in Sources */ = {isa = PBXBuildFile; fileRef = 70B5578527A7439B002C39D4 /* PCKReadRole.swift */; };
 		70B5578927A744A9002C39D4 /* PCKWriteRole.swift in Sources */ = {isa = PBXBuildFile; fileRef = 70B5578827A744A9002C39D4 /* PCKWriteRole.swift */; };
 		70B5578A27A744A9002C39D4 /* PCKWriteRole.swift in Sources */ = {isa = PBXBuildFile; fileRef = 70B5578827A744A9002C39D4 /* PCKWriteRole.swift */; };
-		70C0AFD5261286270056DE0C /* CareKitStore in Frameworks */ = {isa = PBXBuildFile; productRef = 70C0AFD4261286270056DE0C /* CareKitStore */; };
-		70C0AFD926128D9D0056DE0C /* CareKitStore in Frameworks */ = {isa = PBXBuildFile; productRef = 70C0AFD826128D9D0056DE0C /* CareKitStore */; };
 		70D5A29425E0D2D30036A8AD /* PCKHealthKitTask.swift in Sources */ = {isa = PBXBuildFile; fileRef = 70D5A29325E0D2D30036A8AD /* PCKHealthKitTask.swift */; };
 		70D5A29525E0D2D30036A8AD /* PCKHealthKitTask.swift in Sources */ = {isa = PBXBuildFile; fileRef = 70D5A29325E0D2D30036A8AD /* PCKHealthKitTask.swift */; };
 		70F2E181254EFC8000B2EA5C /* PCKObjectable.swift in Sources */ = {isa = PBXBuildFile; fileRef = 918F07ED247D66C800C3A205 /* PCKObjectable.swift */; };
@@ -1162,13 +1160,8 @@
 			isa = XCRemoteSwiftPackageReference;
 			repositoryURL = "https://github.com/cbaker6/CareKit.git";
 			requirement = {
-<<<<<<< HEAD
 				kind = revision;
 				revision = 52f6b4e6734d49124db54c83f552a6a1c3e26469;
-=======
-				kind = upToNextMajorVersion;
-				minimumVersion = 4.2.0;
->>>>>>> 2bdf367e
 			};
 		};
 		70BA5C242613B018008E829E /* XCRemoteSwiftPackageReference "Parse-Swift" */ = {
@@ -1176,7 +1169,7 @@
 			repositoryURL = "https://github.com/parse-community/Parse-Swift.git";
 			requirement = {
 				kind = upToNextMajorVersion;
-				minimumVersion = 4.0.1;
+				minimumVersion = 4.2.0;
 			};
 		};
 /* End XCRemoteSwiftPackageReference section */
