// !$*UTF8*$!
{
	archiveVersion = 1;
	classes = {
	};
	objectVersion = 52;
	objects = {

/* Begin PBXBuildFile section */
		700775AA2522686D00EC0EDA /* PCKVersionable.swift in Sources */ = {isa = PBXBuildFile; fileRef = 700775A92522686D00EC0EDA /* PCKVersionable.swift */; };
		700B0ED3270DD62200EEF103 /* PCKObjectable+async.swift in Sources */ = {isa = PBXBuildFile; fileRef = 700B0ED2270DD62200EEF103 /* PCKObjectable+async.swift */; };
		700B0ED4270DD62200EEF103 /* PCKObjectable+async.swift in Sources */ = {isa = PBXBuildFile; fileRef = 700B0ED2270DD62200EEF103 /* PCKObjectable+async.swift */; };
		700B0ED6270DD7D900EEF103 /* PCKVersionable+async.swift in Sources */ = {isa = PBXBuildFile; fileRef = 700B0ED5270DD7D900EEF103 /* PCKVersionable+async.swift */; };
		700B0ED7270DD7D900EEF103 /* PCKVersionable+async.swift in Sources */ = {isa = PBXBuildFile; fileRef = 700B0ED5270DD7D900EEF103 /* PCKVersionable+async.swift */; };
		700B0ED9270DDF5600EEF103 /* PCKObjectable+combine.swift in Sources */ = {isa = PBXBuildFile; fileRef = 700B0ED8270DDF5600EEF103 /* PCKObjectable+combine.swift */; };
		700B0EDA270DDF5600EEF103 /* PCKObjectable+combine.swift in Sources */ = {isa = PBXBuildFile; fileRef = 700B0ED8270DDF5600EEF103 /* PCKObjectable+combine.swift */; };
		700B0EDC270DE0C400EEF103 /* PCKVersionable+combine.swift in Sources */ = {isa = PBXBuildFile; fileRef = 700B0EDB270DE0C400EEF103 /* PCKVersionable+combine.swift */; };
		700B0EDD270DE0C400EEF103 /* PCKVersionable+combine.swift in Sources */ = {isa = PBXBuildFile; fileRef = 700B0EDB270DE0C400EEF103 /* PCKVersionable+combine.swift */; };
		705DC9222526A4B80035BBE3 /* ParseCareKit.framework in Frameworks */ = {isa = PBXBuildFile; fileRef = 9119D5EB245618D7001B7AA3 /* ParseCareKit.framework */; };
		705DC9292526A55E0035BBE3 /* EncodingCareKitTests.swift in Sources */ = {isa = PBXBuildFile; fileRef = 7098A7782524E92900DDF53D /* EncodingCareKitTests.swift */; };
		705DC92B2526A5610035BBE3 /* MockURLProtocol.swift in Sources */ = {isa = PBXBuildFile; fileRef = 7098A7762524E92900DDF53D /* MockURLProtocol.swift */; };
		705DC92D2526A5650035BBE3 /* MockURLResponse.swift in Sources */ = {isa = PBXBuildFile; fileRef = 7098A7772524E92900DDF53D /* MockURLResponse.swift */; };
		7075542D255D899E00172F6B /* ParseSwift in Frameworks */ = {isa = PBXBuildFile; productRef = 7075542C255D899E00172F6B /* ParseSwift */; };
		70755431255D89B800172F6B /* ParseSwift in Frameworks */ = {isa = PBXBuildFile; productRef = 70755430255D89B800172F6B /* ParseSwift */; };
		7085DDAD26CDA2980033B977 /* Documentation.docc in Sources */ = {isa = PBXBuildFile; fileRef = 7085DDAC26CDA2980033B977 /* Documentation.docc */; };
		709752E3250D27300020EA70 /* AppDelegate.swift in Sources */ = {isa = PBXBuildFile; fileRef = 709752E2250D27300020EA70 /* AppDelegate.swift */; };
		709752E5250D27300020EA70 /* SceneDelegate.swift in Sources */ = {isa = PBXBuildFile; fileRef = 709752E4250D27300020EA70 /* SceneDelegate.swift */; };
		709752E7250D27300020EA70 /* ContentView.swift in Sources */ = {isa = PBXBuildFile; fileRef = 709752E6250D27300020EA70 /* ContentView.swift */; };
		709752E9250D27320020EA70 /* Assets.xcassets in Resources */ = {isa = PBXBuildFile; fileRef = 709752E8250D27320020EA70 /* Assets.xcassets */; };
		709752EC250D27320020EA70 /* Preview Assets.xcassets in Resources */ = {isa = PBXBuildFile; fileRef = 709752EB250D27320020EA70 /* Preview Assets.xcassets */; };
		709752EF250D27320020EA70 /* LaunchScreen.storyboard in Resources */ = {isa = PBXBuildFile; fileRef = 709752ED250D27320020EA70 /* LaunchScreen.storyboard */; };
		709752FA250D351B0020EA70 /* ParseCareKit.framework in Frameworks */ = {isa = PBXBuildFile; fileRef = 9119D5EB245618D7001B7AA3 /* ParseCareKit.framework */; };
		709752FB250D351B0020EA70 /* ParseCareKit.framework in Embed Frameworks */ = {isa = PBXBuildFile; fileRef = 9119D5EB245618D7001B7AA3 /* ParseCareKit.framework */; settings = {ATTRIBUTES = (CodeSignOnCopy, RemoveHeadersOnCopy, ); }; };
		709D175D258551D20002E772 /* ParseCareKitLog.swift in Sources */ = {isa = PBXBuildFile; fileRef = 709D175C258551D20002E772 /* ParseCareKitLog.swift */; };
		709D175E258551D20002E772 /* ParseCareKitLog.swift in Sources */ = {isa = PBXBuildFile; fileRef = 709D175C258551D20002E772 /* ParseCareKitLog.swift */; };
		709D176B258579090002E772 /* ParseCareKitError.swift in Sources */ = {isa = PBXBuildFile; fileRef = 709D176A258579090002E772 /* ParseCareKitError.swift */; };
		709D176C258579090002E772 /* ParseCareKitError.swift in Sources */ = {isa = PBXBuildFile; fileRef = 709D176A258579090002E772 /* ParseCareKitError.swift */; };
		709D18072586903C0002E772 /* LoggerTests.swift in Sources */ = {isa = PBXBuildFile; fileRef = 709D18062586903C0002E772 /* LoggerTests.swift */; };
		709D1818258699840002E772 /* ParseRemoteDelegate.swift in Sources */ = {isa = PBXBuildFile; fileRef = 709D1817258699840002E772 /* ParseRemoteDelegate.swift */; };
		709D1819258699840002E772 /* ParseRemoteDelegate.swift in Sources */ = {isa = PBXBuildFile; fileRef = 709D1817258699840002E772 /* ParseRemoteDelegate.swift */; };
		70B326BE251EBE610028B229 /* PCKUser.swift in Sources */ = {isa = PBXBuildFile; fileRef = 70B326BD251EBE610028B229 /* PCKUser.swift */; };
<<<<<<< HEAD
		70BA5C212613AFFC008E829E /* CareKitStore in Frameworks */ = {isa = PBXBuildFile; productRef = 70BA5C202613AFFC008E829E /* CareKitStore */; };
		70BA5C262613B018008E829E /* ParseSwift in Frameworks */ = {isa = PBXBuildFile; productRef = 70BA5C252613B018008E829E /* ParseSwift */; };
		70BA5C2A2613B060008E829E /* CareKitStore in Frameworks */ = {isa = PBXBuildFile; productRef = 70BA5C292613B060008E829E /* CareKitStore */; };
		70D5A29425E0D2D30036A8AD /* HealthKitTask.swift in Sources */ = {isa = PBXBuildFile; fileRef = 70D5A29325E0D2D30036A8AD /* HealthKitTask.swift */; };
		70D5A29525E0D2D30036A8AD /* HealthKitTask.swift in Sources */ = {isa = PBXBuildFile; fileRef = 70D5A29325E0D2D30036A8AD /* HealthKitTask.swift */; };
=======
		70C0AFD5261286270056DE0C /* CareKitStore in Frameworks */ = {isa = PBXBuildFile; productRef = 70C0AFD4261286270056DE0C /* CareKitStore */; };
		70C0AFD926128D9D0056DE0C /* CareKitStore in Frameworks */ = {isa = PBXBuildFile; productRef = 70C0AFD826128D9D0056DE0C /* CareKitStore */; };
		70D5A29425E0D2D30036A8AD /* PCKHealthKitTask.swift in Sources */ = {isa = PBXBuildFile; fileRef = 70D5A29325E0D2D30036A8AD /* PCKHealthKitTask.swift */; };
		70D5A29525E0D2D30036A8AD /* PCKHealthKitTask.swift in Sources */ = {isa = PBXBuildFile; fileRef = 70D5A29325E0D2D30036A8AD /* PCKHealthKitTask.swift */; };
>>>>>>> b080e593
		70F2E181254EFC8000B2EA5C /* PCKObjectable.swift in Sources */ = {isa = PBXBuildFile; fileRef = 918F07ED247D66C800C3A205 /* PCKObjectable.swift */; };
		70F2E182254EFC8000B2EA5C /* PCKPatient.swift in Sources */ = {isa = PBXBuildFile; fileRef = 9119D5FB24561A28001B7AA3 /* PCKPatient.swift */; };
		70F2E183254EFC8000B2EA5C /* PCKContact.swift in Sources */ = {isa = PBXBuildFile; fileRef = 9119D5F824561A28001B7AA3 /* PCKContact.swift */; };
		70F2E184254EFC8000B2EA5C /* PCKUser.swift in Sources */ = {isa = PBXBuildFile; fileRef = 70B326BD251EBE610028B229 /* PCKUser.swift */; };
		70F2E185254EFC8000B2EA5C /* PCKCarePlan.swift in Sources */ = {isa = PBXBuildFile; fileRef = 9119D5FE24561A28001B7AA3 /* PCKCarePlan.swift */; };
		70F2E186254EFC8000B2EA5C /* PCKOutcome.swift in Sources */ = {isa = PBXBuildFile; fileRef = 9119D5FF24561A28001B7AA3 /* PCKOutcome.swift */; };
		70F2E187254EFC8000B2EA5C /* ParseCareKitConstants.swift in Sources */ = {isa = PBXBuildFile; fileRef = 9119D60A24561B02001B7AA3 /* ParseCareKitConstants.swift */; };
		70F2E188254EFC8000B2EA5C /* PCKUtility.swift in Sources */ = {isa = PBXBuildFile; fileRef = 9119D60C24561B22001B7AA3 /* PCKUtility.swift */; };
		70F2E189254EFC8000B2EA5C /* ParseRemote.swift in Sources */ = {isa = PBXBuildFile; fileRef = 916570D62462DABC008F2997 /* ParseRemote.swift */; };
		70F2E18A254EFC8000B2EA5C /* PCKSynchronizable.swift in Sources */ = {isa = PBXBuildFile; fileRef = 91D5287924813AF70022292B /* PCKSynchronizable.swift */; };
		70F2E18C254EFC8000B2EA5C /* PCKVersionable.swift in Sources */ = {isa = PBXBuildFile; fileRef = 700775A92522686D00EC0EDA /* PCKVersionable.swift */; };
		70F2E18D254EFC8000B2EA5C /* PCKClock.swift in Sources */ = {isa = PBXBuildFile; fileRef = 91AA07222466F0CD00B39452 /* PCKClock.swift */; };
		70F2E18F254EFC8000B2EA5C /* PCKTask.swift in Sources */ = {isa = PBXBuildFile; fileRef = 9119D5FA24561A28001B7AA3 /* PCKTask.swift */; };
		70F2E303254F4F3300B2EA5C /* ParseCareKit_watchOS.h in Headers */ = {isa = PBXBuildFile; fileRef = 70F2E179254EFC6100B2EA5C /* ParseCareKit_watchOS.h */; settings = {ATTRIBUTES = (Public, ); }; };
		9119D5F0245618D7001B7AA3 /* ParseCareKit.h in Headers */ = {isa = PBXBuildFile; fileRef = 9119D5EE245618D7001B7AA3 /* ParseCareKit.h */; settings = {ATTRIBUTES = (Public, ); }; };
		9119D60124561A28001B7AA3 /* PCKContact.swift in Sources */ = {isa = PBXBuildFile; fileRef = 9119D5F824561A28001B7AA3 /* PCKContact.swift */; };
		9119D60324561A28001B7AA3 /* PCKTask.swift in Sources */ = {isa = PBXBuildFile; fileRef = 9119D5FA24561A28001B7AA3 /* PCKTask.swift */; };
		9119D60424561A28001B7AA3 /* PCKPatient.swift in Sources */ = {isa = PBXBuildFile; fileRef = 9119D5FB24561A28001B7AA3 /* PCKPatient.swift */; };
		9119D60724561A28001B7AA3 /* PCKCarePlan.swift in Sources */ = {isa = PBXBuildFile; fileRef = 9119D5FE24561A28001B7AA3 /* PCKCarePlan.swift */; };
		9119D60824561A28001B7AA3 /* PCKOutcome.swift in Sources */ = {isa = PBXBuildFile; fileRef = 9119D5FF24561A28001B7AA3 /* PCKOutcome.swift */; };
		9119D60B24561B02001B7AA3 /* ParseCareKitConstants.swift in Sources */ = {isa = PBXBuildFile; fileRef = 9119D60A24561B02001B7AA3 /* ParseCareKitConstants.swift */; };
		9119D60D24561B22001B7AA3 /* PCKUtility.swift in Sources */ = {isa = PBXBuildFile; fileRef = 9119D60C24561B22001B7AA3 /* PCKUtility.swift */; };
		9119D69A245689DA001B7AA3 /* README.md in Resources */ = {isa = PBXBuildFile; fileRef = 9119D699245689D9001B7AA3 /* README.md */; };
		916570D72462DABC008F2997 /* ParseRemote.swift in Sources */ = {isa = PBXBuildFile; fileRef = 916570D62462DABC008F2997 /* ParseRemote.swift */; };
		918F07EE247D66C800C3A205 /* PCKObjectable.swift in Sources */ = {isa = PBXBuildFile; fileRef = 918F07ED247D66C800C3A205 /* PCKObjectable.swift */; };
		91AA07232466F0CD00B39452 /* PCKClock.swift in Sources */ = {isa = PBXBuildFile; fileRef = 91AA07222466F0CD00B39452 /* PCKClock.swift */; };
		91D5287A24813AF70022292B /* PCKSynchronizable.swift in Sources */ = {isa = PBXBuildFile; fileRef = 91D5287924813AF70022292B /* PCKSynchronizable.swift */; };
/* End PBXBuildFile section */

/* Begin PBXContainerItemProxy section */
		705DC9232526A4B80035BBE3 /* PBXContainerItemProxy */ = {
			isa = PBXContainerItemProxy;
			containerPortal = 9119D5E2245618D7001B7AA3 /* Project object */;
			proxyType = 1;
			remoteGlobalIDString = 9119D5EA245618D7001B7AA3;
			remoteInfo = ParseCareKit;
		};
		709752FC250D351B0020EA70 /* PBXContainerItemProxy */ = {
			isa = PBXContainerItemProxy;
			containerPortal = 9119D5E2245618D7001B7AA3 /* Project object */;
			proxyType = 1;
			remoteGlobalIDString = 9119D5EA245618D7001B7AA3;
			remoteInfo = ParseCareKit;
		};
/* End PBXContainerItemProxy section */

/* Begin PBXCopyFilesBuildPhase section */
		709752F9250D2B180020EA70 /* Embed Frameworks */ = {
			isa = PBXCopyFilesBuildPhase;
			buildActionMask = 2147483647;
			dstPath = "";
			dstSubfolderSpec = 10;
			files = (
				709752FB250D351B0020EA70 /* ParseCareKit.framework in Embed Frameworks */,
			);
			name = "Embed Frameworks";
			runOnlyForDeploymentPostprocessing = 0;
		};
		9119D62124562933001B7AA3 /* Embed Frameworks */ = {
			isa = PBXCopyFilesBuildPhase;
			buildActionMask = 2147483647;
			dstPath = "";
			dstSubfolderSpec = 10;
			files = (
			);
			name = "Embed Frameworks";
			runOnlyForDeploymentPostprocessing = 0;
		};
/* End PBXCopyFilesBuildPhase section */

/* Begin PBXFileReference section */
		700775A92522686D00EC0EDA /* PCKVersionable.swift */ = {isa = PBXFileReference; lastKnownFileType = sourcecode.swift; path = PCKVersionable.swift; sourceTree = "<group>"; };
		700B0ED2270DD62200EEF103 /* PCKObjectable+async.swift */ = {isa = PBXFileReference; lastKnownFileType = sourcecode.swift; path = "PCKObjectable+async.swift"; sourceTree = "<group>"; };
		700B0ED5270DD7D900EEF103 /* PCKVersionable+async.swift */ = {isa = PBXFileReference; lastKnownFileType = sourcecode.swift; path = "PCKVersionable+async.swift"; sourceTree = "<group>"; };
		700B0ED8270DDF5600EEF103 /* PCKObjectable+combine.swift */ = {isa = PBXFileReference; lastKnownFileType = sourcecode.swift; path = "PCKObjectable+combine.swift"; sourceTree = "<group>"; };
		700B0EDB270DE0C400EEF103 /* PCKVersionable+combine.swift */ = {isa = PBXFileReference; lastKnownFileType = sourcecode.swift; path = "PCKVersionable+combine.swift"; sourceTree = "<group>"; };
		705DC91D2526A4B80035BBE3 /* ParseCareKitTests.xctest */ = {isa = PBXFileReference; explicitFileType = wrapper.cfbundle; includeInIndex = 0; path = ParseCareKitTests.xctest; sourceTree = BUILT_PRODUCTS_DIR; };
		7085DDAC26CDA2980033B977 /* Documentation.docc */ = {isa = PBXFileReference; lastKnownFileType = folder.documentationcatalog; path = Documentation.docc; sourceTree = "<group>"; };
		709752E0250D27300020EA70 /* TestHost.app */ = {isa = PBXFileReference; explicitFileType = wrapper.application; includeInIndex = 0; path = TestHost.app; sourceTree = BUILT_PRODUCTS_DIR; };
		709752E2250D27300020EA70 /* AppDelegate.swift */ = {isa = PBXFileReference; lastKnownFileType = sourcecode.swift; path = AppDelegate.swift; sourceTree = "<group>"; };
		709752E4250D27300020EA70 /* SceneDelegate.swift */ = {isa = PBXFileReference; lastKnownFileType = sourcecode.swift; path = SceneDelegate.swift; sourceTree = "<group>"; };
		709752E6250D27300020EA70 /* ContentView.swift */ = {isa = PBXFileReference; lastKnownFileType = sourcecode.swift; path = ContentView.swift; sourceTree = "<group>"; };
		709752E8250D27320020EA70 /* Assets.xcassets */ = {isa = PBXFileReference; lastKnownFileType = folder.assetcatalog; path = Assets.xcassets; sourceTree = "<group>"; };
		709752EB250D27320020EA70 /* Preview Assets.xcassets */ = {isa = PBXFileReference; lastKnownFileType = folder.assetcatalog; path = "Preview Assets.xcassets"; sourceTree = "<group>"; };
		709752EE250D27320020EA70 /* Base */ = {isa = PBXFileReference; lastKnownFileType = file.storyboard; name = Base; path = Base.lproj/LaunchScreen.storyboard; sourceTree = "<group>"; };
		709752F0250D27320020EA70 /* Info.plist */ = {isa = PBXFileReference; lastKnownFileType = text.plist.xml; path = Info.plist; sourceTree = "<group>"; };
		7098A7762524E92900DDF53D /* MockURLProtocol.swift */ = {isa = PBXFileReference; lastKnownFileType = sourcecode.swift; path = MockURLProtocol.swift; sourceTree = "<group>"; };
		7098A7772524E92900DDF53D /* MockURLResponse.swift */ = {isa = PBXFileReference; lastKnownFileType = sourcecode.swift; path = MockURLResponse.swift; sourceTree = "<group>"; };
		7098A7782524E92900DDF53D /* EncodingCareKitTests.swift */ = {isa = PBXFileReference; lastKnownFileType = sourcecode.swift; path = EncodingCareKitTests.swift; sourceTree = "<group>"; };
		709D175C258551D20002E772 /* ParseCareKitLog.swift */ = {isa = PBXFileReference; lastKnownFileType = sourcecode.swift; path = ParseCareKitLog.swift; sourceTree = "<group>"; };
		709D176A258579090002E772 /* ParseCareKitError.swift */ = {isa = PBXFileReference; lastKnownFileType = sourcecode.swift; path = ParseCareKitError.swift; sourceTree = "<group>"; };
		709D18062586903C0002E772 /* LoggerTests.swift */ = {isa = PBXFileReference; lastKnownFileType = sourcecode.swift; path = LoggerTests.swift; sourceTree = "<group>"; };
		709D1817258699840002E772 /* ParseRemoteDelegate.swift */ = {isa = PBXFileReference; lastKnownFileType = sourcecode.swift; path = ParseRemoteDelegate.swift; sourceTree = "<group>"; };
		70B326BD251EBE610028B229 /* PCKUser.swift */ = {isa = PBXFileReference; lastKnownFileType = sourcecode.swift; path = PCKUser.swift; sourceTree = "<group>"; };
		70D5A29325E0D2D30036A8AD /* PCKHealthKitTask.swift */ = {isa = PBXFileReference; lastKnownFileType = sourcecode.swift; path = PCKHealthKitTask.swift; sourceTree = "<group>"; };
		70F2E177254EFC6100B2EA5C /* ParseCareKit_watchOS.framework */ = {isa = PBXFileReference; explicitFileType = wrapper.framework; includeInIndex = 0; path = ParseCareKit_watchOS.framework; sourceTree = BUILT_PRODUCTS_DIR; };
		70F2E179254EFC6100B2EA5C /* ParseCareKit_watchOS.h */ = {isa = PBXFileReference; lastKnownFileType = sourcecode.c.h; path = ParseCareKit_watchOS.h; sourceTree = "<group>"; };
		70F2E17A254EFC6100B2EA5C /* Info.plist */ = {isa = PBXFileReference; lastKnownFileType = text.plist.xml; path = Info.plist; sourceTree = "<group>"; };
		9119D5EB245618D7001B7AA3 /* ParseCareKit.framework */ = {isa = PBXFileReference; explicitFileType = wrapper.framework; includeInIndex = 0; path = ParseCareKit.framework; sourceTree = BUILT_PRODUCTS_DIR; };
		9119D5EE245618D7001B7AA3 /* ParseCareKit.h */ = {isa = PBXFileReference; lastKnownFileType = sourcecode.c.h; path = ParseCareKit.h; sourceTree = "<group>"; };
		9119D5EF245618D7001B7AA3 /* Info.plist */ = {isa = PBXFileReference; lastKnownFileType = text.plist.xml; path = Info.plist; sourceTree = "<group>"; };
		9119D5F824561A28001B7AA3 /* PCKContact.swift */ = {isa = PBXFileReference; fileEncoding = 4; lastKnownFileType = sourcecode.swift; path = PCKContact.swift; sourceTree = "<group>"; };
		9119D5FA24561A28001B7AA3 /* PCKTask.swift */ = {isa = PBXFileReference; fileEncoding = 4; lastKnownFileType = sourcecode.swift; path = PCKTask.swift; sourceTree = "<group>"; };
		9119D5FB24561A28001B7AA3 /* PCKPatient.swift */ = {isa = PBXFileReference; fileEncoding = 4; lastKnownFileType = sourcecode.swift; path = PCKPatient.swift; sourceTree = "<group>"; };
		9119D5FE24561A28001B7AA3 /* PCKCarePlan.swift */ = {isa = PBXFileReference; fileEncoding = 4; lastKnownFileType = sourcecode.swift; path = PCKCarePlan.swift; sourceTree = "<group>"; };
		9119D5FF24561A28001B7AA3 /* PCKOutcome.swift */ = {isa = PBXFileReference; fileEncoding = 4; lastKnownFileType = sourcecode.swift; path = PCKOutcome.swift; sourceTree = "<group>"; };
		9119D60A24561B02001B7AA3 /* ParseCareKitConstants.swift */ = {isa = PBXFileReference; lastKnownFileType = sourcecode.swift; path = ParseCareKitConstants.swift; sourceTree = "<group>"; };
		9119D60C24561B22001B7AA3 /* PCKUtility.swift */ = {isa = PBXFileReference; lastKnownFileType = sourcecode.swift; path = PCKUtility.swift; sourceTree = "<group>"; };
		9119D699245689D9001B7AA3 /* README.md */ = {isa = PBXFileReference; fileEncoding = 4; lastKnownFileType = net.daringfireball.markdown; path = README.md; sourceTree = "<group>"; };
		916570D62462DABC008F2997 /* ParseRemote.swift */ = {isa = PBXFileReference; lastKnownFileType = sourcecode.swift; path = ParseRemote.swift; sourceTree = "<group>"; };
		918F07ED247D66C800C3A205 /* PCKObjectable.swift */ = {isa = PBXFileReference; lastKnownFileType = sourcecode.swift; path = PCKObjectable.swift; sourceTree = "<group>"; };
		91AA07222466F0CD00B39452 /* PCKClock.swift */ = {isa = PBXFileReference; lastKnownFileType = sourcecode.swift; path = PCKClock.swift; sourceTree = "<group>"; };
		91D5287924813AF70022292B /* PCKSynchronizable.swift */ = {isa = PBXFileReference; lastKnownFileType = sourcecode.swift; path = PCKSynchronizable.swift; sourceTree = "<group>"; };
/* End PBXFileReference section */

/* Begin PBXFrameworksBuildPhase section */
		705DC91A2526A4B80035BBE3 /* Frameworks */ = {
			isa = PBXFrameworksBuildPhase;
			buildActionMask = 2147483647;
			files = (
				705DC9222526A4B80035BBE3 /* ParseCareKit.framework in Frameworks */,
			);
			runOnlyForDeploymentPostprocessing = 0;
		};
		709752DD250D27300020EA70 /* Frameworks */ = {
			isa = PBXFrameworksBuildPhase;
			buildActionMask = 2147483647;
			files = (
				709752FA250D351B0020EA70 /* ParseCareKit.framework in Frameworks */,
			);
			runOnlyForDeploymentPostprocessing = 0;
		};
		70F2E174254EFC6100B2EA5C /* Frameworks */ = {
			isa = PBXFrameworksBuildPhase;
			buildActionMask = 2147483647;
			files = (
				70BA5C2A2613B060008E829E /* CareKitStore in Frameworks */,
				70755431255D89B800172F6B /* ParseSwift in Frameworks */,
			);
			runOnlyForDeploymentPostprocessing = 0;
		};
		9119D5E8245618D7001B7AA3 /* Frameworks */ = {
			isa = PBXFrameworksBuildPhase;
			buildActionMask = 2147483647;
			files = (
				70BA5C212613AFFC008E829E /* CareKitStore in Frameworks */,
				70BA5C262613B018008E829E /* ParseSwift in Frameworks */,
				7075542D255D899E00172F6B /* ParseSwift in Frameworks */,
			);
			runOnlyForDeploymentPostprocessing = 0;
		};
/* End PBXFrameworksBuildPhase section */

/* Begin PBXGroup section */
		703CDA0725243D230027AB82 /* Parse */ = {
			isa = PBXGroup;
			children = (
				70B326BD251EBE610028B229 /* PCKUser.swift */,
			);
			path = Parse;
			sourceTree = "<group>";
		};
		705DC91E2526A4B80035BBE3 /* ParseCareKitTests */ = {
			isa = PBXGroup;
			children = (
			);
			path = ParseCareKitTests;
			sourceTree = "<group>";
		};
		70854C2E25218F2300BA2179 /* ParseCareKit */ = {
			isa = PBXGroup;
			children = (
				9119D5EF245618D7001B7AA3 /* Info.plist */,
			);
			path = ParseCareKit;
			sourceTree = "<group>";
		};
		70854C4925219A2100BA2179 /* ParseCareKitTests */ = {
			isa = PBXGroup;
			children = (
				7098A7782524E92900DDF53D /* EncodingCareKitTests.swift */,
				709D18062586903C0002E772 /* LoggerTests.swift */,
				7098A7752524E92900DDF53D /* NetworkMocking */,
			);
			path = ParseCareKitTests;
			sourceTree = "<group>";
		};
		708D038D25218D3D00646C70 /* Sources */ = {
			isa = PBXGroup;
			children = (
				9119D5ED245618D7001B7AA3 /* ParseCareKit */,
			);
			path = Sources;
			sourceTree = "<group>";
		};
		708D038E25218D7200646C70 /* Tests */ = {
			isa = PBXGroup;
			children = (
				70854C4925219A2100BA2179 /* ParseCareKitTests */,
			);
			path = Tests;
			sourceTree = "<group>";
		};
		709752E1250D27300020EA70 /* TestHost */ = {
			isa = PBXGroup;
			children = (
				709752E2250D27300020EA70 /* AppDelegate.swift */,
				709752E4250D27300020EA70 /* SceneDelegate.swift */,
				709752E6250D27300020EA70 /* ContentView.swift */,
				709752E8250D27320020EA70 /* Assets.xcassets */,
				709752ED250D27320020EA70 /* LaunchScreen.storyboard */,
				709752F0250D27320020EA70 /* Info.plist */,
				709752EA250D27320020EA70 /* Preview Content */,
			);
			path = TestHost;
			sourceTree = "<group>";
		};
		709752EA250D27320020EA70 /* Preview Content */ = {
			isa = PBXGroup;
			children = (
				709752EB250D27320020EA70 /* Preview Assets.xcassets */,
			);
			path = "Preview Content";
			sourceTree = "<group>";
		};
		7098A7752524E92900DDF53D /* NetworkMocking */ = {
			isa = PBXGroup;
			children = (
				7098A7762524E92900DDF53D /* MockURLProtocol.swift */,
				7098A7772524E92900DDF53D /* MockURLResponse.swift */,
			);
			path = NetworkMocking;
			sourceTree = "<group>";
		};
		70F2E178254EFC6100B2EA5C /* ParseCareKit-watchOS */ = {
			isa = PBXGroup;
			children = (
				70F2E179254EFC6100B2EA5C /* ParseCareKit_watchOS.h */,
				70F2E17A254EFC6100B2EA5C /* Info.plist */,
			);
			path = "ParseCareKit-watchOS";
			sourceTree = "<group>";
		};
		70F2E192254EFCB900B2EA5C /* Frameworks */ = {
			isa = PBXGroup;
			children = (
			);
			name = Frameworks;
			sourceTree = "<group>";
		};
		9119D5E1245618D7001B7AA3 = {
			isa = PBXGroup;
			children = (
				9119D699245689D9001B7AA3 /* README.md */,
				708D038D25218D3D00646C70 /* Sources */,
				708D038E25218D7200646C70 /* Tests */,
				70854C2E25218F2300BA2179 /* ParseCareKit */,
				709752E1250D27300020EA70 /* TestHost */,
				705DC91E2526A4B80035BBE3 /* ParseCareKitTests */,
				70F2E178254EFC6100B2EA5C /* ParseCareKit-watchOS */,
				9119D5EC245618D7001B7AA3 /* Products */,
				70F2E192254EFCB900B2EA5C /* Frameworks */,
			);
			sourceTree = "<group>";
		};
		9119D5EC245618D7001B7AA3 /* Products */ = {
			isa = PBXGroup;
			children = (
				9119D5EB245618D7001B7AA3 /* ParseCareKit.framework */,
				709752E0250D27300020EA70 /* TestHost.app */,
				705DC91D2526A4B80035BBE3 /* ParseCareKitTests.xctest */,
				70F2E177254EFC6100B2EA5C /* ParseCareKit_watchOS.framework */,
			);
			name = Products;
			sourceTree = "<group>";
		};
		9119D5ED245618D7001B7AA3 /* ParseCareKit */ = {
			isa = PBXGroup;
			children = (
				7085DDAC26CDA2980033B977 /* Documentation.docc */,
				9119D5EE245618D7001B7AA3 /* ParseCareKit.h */,
				9119D60A24561B02001B7AA3 /* ParseCareKitConstants.swift */,
				709D176A258579090002E772 /* ParseCareKitError.swift */,
				709D175C258551D20002E772 /* ParseCareKitLog.swift */,
				916570D62462DABC008F2997 /* ParseRemote.swift */,
				9119D60C24561B22001B7AA3 /* PCKUtility.swift */,
				918F080B248040AA00C3A205 /* Objects */,
				703CDA0725243D230027AB82 /* Parse */,
				91D52878248128700022292B /* Protocols */,
			);
			path = ParseCareKit;
			sourceTree = "<group>";
		};
		918F080B248040AA00C3A205 /* Objects */ = {
			isa = PBXGroup;
			children = (
				9119D5FE24561A28001B7AA3 /* PCKCarePlan.swift */,
				91AA07222466F0CD00B39452 /* PCKClock.swift */,
				9119D5F824561A28001B7AA3 /* PCKContact.swift */,
				70D5A29325E0D2D30036A8AD /* PCKHealthKitTask.swift */,
				9119D5FF24561A28001B7AA3 /* PCKOutcome.swift */,
				9119D5FB24561A28001B7AA3 /* PCKPatient.swift */,
				9119D5FA24561A28001B7AA3 /* PCKTask.swift */,
			);
			path = Objects;
			sourceTree = "<group>";
		};
		91D52878248128700022292B /* Protocols */ = {
			isa = PBXGroup;
			children = (
				918F07ED247D66C800C3A205 /* PCKObjectable.swift */,
				700B0ED2270DD62200EEF103 /* PCKObjectable+async.swift */,
				700B0ED8270DDF5600EEF103 /* PCKObjectable+combine.swift */,
				91D5287924813AF70022292B /* PCKSynchronizable.swift */,
				700775A92522686D00EC0EDA /* PCKVersionable.swift */,
				700B0ED5270DD7D900EEF103 /* PCKVersionable+async.swift */,
				700B0EDB270DE0C400EEF103 /* PCKVersionable+combine.swift */,
				709D1817258699840002E772 /* ParseRemoteDelegate.swift */,
			);
			path = Protocols;
			sourceTree = "<group>";
		};
/* End PBXGroup section */

/* Begin PBXHeadersBuildPhase section */
		70F2E172254EFC6100B2EA5C /* Headers */ = {
			isa = PBXHeadersBuildPhase;
			buildActionMask = 2147483647;
			files = (
				70F2E303254F4F3300B2EA5C /* ParseCareKit_watchOS.h in Headers */,
			);
			runOnlyForDeploymentPostprocessing = 0;
		};
		9119D5E6245618D7001B7AA3 /* Headers */ = {
			isa = PBXHeadersBuildPhase;
			buildActionMask = 2147483647;
			files = (
				9119D5F0245618D7001B7AA3 /* ParseCareKit.h in Headers */,
			);
			runOnlyForDeploymentPostprocessing = 0;
		};
/* End PBXHeadersBuildPhase section */

/* Begin PBXNativeTarget section */
		705DC91C2526A4B80035BBE3 /* ParseCareKitTests */ = {
			isa = PBXNativeTarget;
			buildConfigurationList = 705DC9272526A4B80035BBE3 /* Build configuration list for PBXNativeTarget "ParseCareKitTests" */;
			buildPhases = (
				705DC9192526A4B80035BBE3 /* Sources */,
				705DC91A2526A4B80035BBE3 /* Frameworks */,
				705DC91B2526A4B80035BBE3 /* Resources */,
			);
			buildRules = (
			);
			dependencies = (
				705DC9242526A4B80035BBE3 /* PBXTargetDependency */,
			);
			name = ParseCareKitTests;
			productName = ParseCareKitTests;
			productReference = 705DC91D2526A4B80035BBE3 /* ParseCareKitTests.xctest */;
			productType = "com.apple.product-type.bundle.unit-test";
		};
		709752DF250D27300020EA70 /* TestHost */ = {
			isa = PBXNativeTarget;
			buildConfigurationList = 709752F1250D27320020EA70 /* Build configuration list for PBXNativeTarget "TestHost" */;
			buildPhases = (
				709752DC250D27300020EA70 /* Sources */,
				709752DD250D27300020EA70 /* Frameworks */,
				709752DE250D27300020EA70 /* Resources */,
				709752F9250D2B180020EA70 /* Embed Frameworks */,
			);
			buildRules = (
			);
			dependencies = (
				709752FD250D351B0020EA70 /* PBXTargetDependency */,
			);
			name = TestHost;
			productName = TestHost;
			productReference = 709752E0250D27300020EA70 /* TestHost.app */;
			productType = "com.apple.product-type.application";
		};
		70F2E176254EFC6100B2EA5C /* ParseCareKit-watchOS */ = {
			isa = PBXNativeTarget;
			buildConfigurationList = 70F2E17C254EFC6100B2EA5C /* Build configuration list for PBXNativeTarget "ParseCareKit-watchOS" */;
			buildPhases = (
				70F2E172254EFC6100B2EA5C /* Headers */,
				70F2E173254EFC6100B2EA5C /* Sources */,
				70F2E174254EFC6100B2EA5C /* Frameworks */,
				70F2E175254EFC6100B2EA5C /* Resources */,
				70A793F125C330B20003F0FF /* ShellScript */,
			);
			buildRules = (
			);
			dependencies = (
			);
			name = "ParseCareKit-watchOS";
			packageProductDependencies = (
				70755430255D89B800172F6B /* ParseSwift */,
				70BA5C292613B060008E829E /* CareKitStore */,
			);
			productName = "ParseCareKit-watchOS";
			productReference = 70F2E177254EFC6100B2EA5C /* ParseCareKit_watchOS.framework */;
			productType = "com.apple.product-type.framework";
		};
		9119D5EA245618D7001B7AA3 /* ParseCareKit */ = {
			isa = PBXNativeTarget;
			buildConfigurationList = 9119D5F3245618D7001B7AA3 /* Build configuration list for PBXNativeTarget "ParseCareKit" */;
			buildPhases = (
				9119D5E6245618D7001B7AA3 /* Headers */,
				9119D5E7245618D7001B7AA3 /* Sources */,
				9119D5E8245618D7001B7AA3 /* Frameworks */,
				9119D5E9245618D7001B7AA3 /* Resources */,
				9119D62124562933001B7AA3 /* Embed Frameworks */,
				709D177F258580620002E772 /* ShellScript */,
			);
			buildRules = (
			);
			dependencies = (
			);
			name = ParseCareKit;
			packageProductDependencies = (
				7075542C255D899E00172F6B /* ParseSwift */,
				70BA5C202613AFFC008E829E /* CareKitStore */,
				70BA5C252613B018008E829E /* ParseSwift */,
			);
			productName = ParseCareKit;
			productReference = 9119D5EB245618D7001B7AA3 /* ParseCareKit.framework */;
			productType = "com.apple.product-type.framework";
		};
/* End PBXNativeTarget section */

/* Begin PBXProject section */
		9119D5E2245618D7001B7AA3 /* Project object */ = {
			isa = PBXProject;
			attributes = {
				LastSwiftUpdateCheck = 1200;
				LastUpgradeCheck = 1200;
				ORGANIZATIONNAME = "Network Reconnaissance Lab";
				TargetAttributes = {
					705DC91C2526A4B80035BBE3 = {
						CreatedOnToolsVersion = 12.0.1;
					};
					709752DF250D27300020EA70 = {
						CreatedOnToolsVersion = 11.7;
					};
					70F2E176254EFC6100B2EA5C = {
						CreatedOnToolsVersion = 12.1;
					};
					9119D5EA245618D7001B7AA3 = {
						CreatedOnToolsVersion = 11.4.1;
						LastSwiftMigration = 1140;
					};
				};
			};
			buildConfigurationList = 9119D5E5245618D7001B7AA3 /* Build configuration list for PBXProject "ParseCareKit" */;
			compatibilityVersion = "Xcode 9.3";
			developmentRegion = en;
			hasScannedForEncodings = 0;
			knownRegions = (
				en,
				Base,
			);
			mainGroup = 9119D5E1245618D7001B7AA3;
			packageReferences = (
				70BA5C1F2613AFFC008E829E /* XCRemoteSwiftPackageReference "CareKit" */,
				70BA5C242613B018008E829E /* XCRemoteSwiftPackageReference "Parse-Swift" */,
			);
			productRefGroup = 9119D5EC245618D7001B7AA3 /* Products */;
			projectDirPath = "";
			projectRoot = "";
			targets = (
				9119D5EA245618D7001B7AA3 /* ParseCareKit */,
				709752DF250D27300020EA70 /* TestHost */,
				705DC91C2526A4B80035BBE3 /* ParseCareKitTests */,
				70F2E176254EFC6100B2EA5C /* ParseCareKit-watchOS */,
			);
		};
/* End PBXProject section */

/* Begin PBXResourcesBuildPhase section */
		705DC91B2526A4B80035BBE3 /* Resources */ = {
			isa = PBXResourcesBuildPhase;
			buildActionMask = 2147483647;
			files = (
			);
			runOnlyForDeploymentPostprocessing = 0;
		};
		709752DE250D27300020EA70 /* Resources */ = {
			isa = PBXResourcesBuildPhase;
			buildActionMask = 2147483647;
			files = (
				709752EF250D27320020EA70 /* LaunchScreen.storyboard in Resources */,
				709752EC250D27320020EA70 /* Preview Assets.xcassets in Resources */,
				709752E9250D27320020EA70 /* Assets.xcassets in Resources */,
			);
			runOnlyForDeploymentPostprocessing = 0;
		};
		70F2E175254EFC6100B2EA5C /* Resources */ = {
			isa = PBXResourcesBuildPhase;
			buildActionMask = 2147483647;
			files = (
			);
			runOnlyForDeploymentPostprocessing = 0;
		};
		9119D5E9245618D7001B7AA3 /* Resources */ = {
			isa = PBXResourcesBuildPhase;
			buildActionMask = 2147483647;
			files = (
				9119D69A245689DA001B7AA3 /* README.md in Resources */,
			);
			runOnlyForDeploymentPostprocessing = 0;
		};
/* End PBXResourcesBuildPhase section */

/* Begin PBXShellScriptBuildPhase section */
		709D177F258580620002E772 /* ShellScript */ = {
			isa = PBXShellScriptBuildPhase;
			buildActionMask = 2147483647;
			files = (
			);
			inputFileListPaths = (
			);
			inputPaths = (
			);
			outputFileListPaths = (
			);
			outputPaths = (
			);
			runOnlyForDeploymentPostprocessing = 0;
			shellPath = /bin/sh;
			shellScript = "# Type a script or drag a script file from your workspace to insert its path.\nif which swiftlint >/dev/null; then\n  swiftlint autocorrect && swiftlint\nelse\n  echo \"warning: SwiftLint not installed, download from https://github.com/realm/SwiftLint\"\nfi\n\necho $SRCROOT\n\nif [ -d \"$BUILD_DIR/Debug-iphonesimulator/\" ]; then\n    cp -r $BUILD_DIR/Debug-iphonesimulator/*.bundle $BUILD_DIR/Debug-iphonesimulator/ParseCareKit.framework/\nfi\n";
		};
		70A793F125C330B20003F0FF /* ShellScript */ = {
			isa = PBXShellScriptBuildPhase;
			buildActionMask = 2147483647;
			files = (
			);
			inputFileListPaths = (
			);
			inputPaths = (
			);
			outputFileListPaths = (
			);
			outputPaths = (
			);
			runOnlyForDeploymentPostprocessing = 0;
			shellPath = /bin/sh;
			shellScript = "# Type a script or drag a script file from your workspace to insert its path.\nif [ -d \"$BUILD_DIR/Debug-watchsimulator/\" ]; then\n    cp -r $BUILD_DIR/Debug-watchsimulator/*.bundle $BUILD_DIR/Debug-watchsimulator/ParseCareKit.framework/\nfi\n";
		};
/* End PBXShellScriptBuildPhase section */

/* Begin PBXSourcesBuildPhase section */
		705DC9192526A4B80035BBE3 /* Sources */ = {
			isa = PBXSourcesBuildPhase;
			buildActionMask = 2147483647;
			files = (
				705DC9292526A55E0035BBE3 /* EncodingCareKitTests.swift in Sources */,
				705DC92B2526A5610035BBE3 /* MockURLProtocol.swift in Sources */,
				705DC92D2526A5650035BBE3 /* MockURLResponse.swift in Sources */,
				709D18072586903C0002E772 /* LoggerTests.swift in Sources */,
			);
			runOnlyForDeploymentPostprocessing = 0;
		};
		709752DC250D27300020EA70 /* Sources */ = {
			isa = PBXSourcesBuildPhase;
			buildActionMask = 2147483647;
			files = (
				709752E3250D27300020EA70 /* AppDelegate.swift in Sources */,
				709752E5250D27300020EA70 /* SceneDelegate.swift in Sources */,
				709752E7250D27300020EA70 /* ContentView.swift in Sources */,
			);
			runOnlyForDeploymentPostprocessing = 0;
		};
		70F2E173254EFC6100B2EA5C /* Sources */ = {
			isa = PBXSourcesBuildPhase;
			buildActionMask = 2147483647;
			files = (
				709D175E258551D20002E772 /* ParseCareKitLog.swift in Sources */,
				70F2E187254EFC8000B2EA5C /* ParseCareKitConstants.swift in Sources */,
				700B0ED7270DD7D900EEF103 /* PCKVersionable+async.swift in Sources */,
				70F2E189254EFC8000B2EA5C /* ParseRemote.swift in Sources */,
				70F2E183254EFC8000B2EA5C /* PCKContact.swift in Sources */,
				70D5A29525E0D2D30036A8AD /* PCKHealthKitTask.swift in Sources */,
				70F2E184254EFC8000B2EA5C /* PCKUser.swift in Sources */,
				70F2E186254EFC8000B2EA5C /* PCKOutcome.swift in Sources */,
				709D176C258579090002E772 /* ParseCareKitError.swift in Sources */,
				70F2E18D254EFC8000B2EA5C /* PCKClock.swift in Sources */,
				70F2E181254EFC8000B2EA5C /* PCKObjectable.swift in Sources */,
				70F2E18F254EFC8000B2EA5C /* PCKTask.swift in Sources */,
				70F2E182254EFC8000B2EA5C /* PCKPatient.swift in Sources */,
				70F2E188254EFC8000B2EA5C /* PCKUtility.swift in Sources */,
				700B0ED4270DD62200EEF103 /* PCKObjectable+async.swift in Sources */,
				70F2E185254EFC8000B2EA5C /* PCKCarePlan.swift in Sources */,
				70F2E18A254EFC8000B2EA5C /* PCKSynchronizable.swift in Sources */,
				709D1819258699840002E772 /* ParseRemoteDelegate.swift in Sources */,
				70F2E18C254EFC8000B2EA5C /* PCKVersionable.swift in Sources */,
				700B0EDA270DDF5600EEF103 /* PCKObjectable+combine.swift in Sources */,
				700B0EDD270DE0C400EEF103 /* PCKVersionable+combine.swift in Sources */,
			);
			runOnlyForDeploymentPostprocessing = 0;
		};
		9119D5E7245618D7001B7AA3 /* Sources */ = {
			isa = PBXSourcesBuildPhase;
			buildActionMask = 2147483647;
			files = (
				709D175D258551D20002E772 /* ParseCareKitLog.swift in Sources */,
				700B0ED3270DD62200EEF103 /* PCKObjectable+async.swift in Sources */,
				700B0ED6270DD7D900EEF103 /* PCKVersionable+async.swift in Sources */,
				9119D60B24561B02001B7AA3 /* ParseCareKitConstants.swift in Sources */,
				700B0ED9270DDF5600EEF103 /* PCKObjectable+combine.swift in Sources */,
				9119D60D24561B22001B7AA3 /* PCKUtility.swift in Sources */,
				700775AA2522686D00EC0EDA /* PCKVersionable.swift in Sources */,
				70D5A29425E0D2D30036A8AD /* PCKHealthKitTask.swift in Sources */,
				9119D60324561A28001B7AA3 /* PCKTask.swift in Sources */,
				9119D60824561A28001B7AA3 /* PCKOutcome.swift in Sources */,
				709D176B258579090002E772 /* ParseCareKitError.swift in Sources */,
				70B326BE251EBE610028B229 /* PCKUser.swift in Sources */,
				918F07EE247D66C800C3A205 /* PCKObjectable.swift in Sources */,
				700B0EDC270DE0C400EEF103 /* PCKVersionable+combine.swift in Sources */,
				9119D60124561A28001B7AA3 /* PCKContact.swift in Sources */,
				91AA07232466F0CD00B39452 /* PCKClock.swift in Sources */,
				9119D60424561A28001B7AA3 /* PCKPatient.swift in Sources */,
				7085DDAD26CDA2980033B977 /* Documentation.docc in Sources */,
				91D5287A24813AF70022292B /* PCKSynchronizable.swift in Sources */,
				709D1818258699840002E772 /* ParseRemoteDelegate.swift in Sources */,
				916570D72462DABC008F2997 /* ParseRemote.swift in Sources */,
				9119D60724561A28001B7AA3 /* PCKCarePlan.swift in Sources */,
			);
			runOnlyForDeploymentPostprocessing = 0;
		};
/* End PBXSourcesBuildPhase section */

/* Begin PBXTargetDependency section */
		705DC9242526A4B80035BBE3 /* PBXTargetDependency */ = {
			isa = PBXTargetDependency;
			target = 9119D5EA245618D7001B7AA3 /* ParseCareKit */;
			targetProxy = 705DC9232526A4B80035BBE3 /* PBXContainerItemProxy */;
		};
		709752FD250D351B0020EA70 /* PBXTargetDependency */ = {
			isa = PBXTargetDependency;
			target = 9119D5EA245618D7001B7AA3 /* ParseCareKit */;
			targetProxy = 709752FC250D351B0020EA70 /* PBXContainerItemProxy */;
		};
/* End PBXTargetDependency section */

/* Begin PBXVariantGroup section */
		709752ED250D27320020EA70 /* LaunchScreen.storyboard */ = {
			isa = PBXVariantGroup;
			children = (
				709752EE250D27320020EA70 /* Base */,
			);
			name = LaunchScreen.storyboard;
			sourceTree = "<group>";
		};
/* End PBXVariantGroup section */

/* Begin XCBuildConfiguration section */
		705DC9252526A4B80035BBE3 /* Debug */ = {
			isa = XCBuildConfiguration;
			buildSettings = {
				CODE_SIGN_STYLE = Automatic;
				INFOPLIST_FILE = ParseCareKitTests/Info.plist;
				IPHONEOS_DEPLOYMENT_TARGET = 13.0;
				LD_RUNPATH_SEARCH_PATHS = (
					"$(inherited)",
					"@executable_path/Frameworks",
					"@loader_path/Frameworks",
				);
				PRODUCT_BUNDLE_IDENTIFIER = edu.uky.cs.netrecon.ParseCareKitTests;
				PRODUCT_NAME = "$(TARGET_NAME)";
				SWIFT_VERSION = 5.0;
				TARGETED_DEVICE_FAMILY = "1,2";
			};
			name = Debug;
		};
		705DC9262526A4B80035BBE3 /* Release */ = {
			isa = XCBuildConfiguration;
			buildSettings = {
				CODE_SIGN_STYLE = Automatic;
				INFOPLIST_FILE = ParseCareKitTests/Info.plist;
				IPHONEOS_DEPLOYMENT_TARGET = 13.0;
				LD_RUNPATH_SEARCH_PATHS = (
					"$(inherited)",
					"@executable_path/Frameworks",
					"@loader_path/Frameworks",
				);
				PRODUCT_BUNDLE_IDENTIFIER = edu.uky.cs.netrecon.ParseCareKitTests;
				PRODUCT_NAME = "$(TARGET_NAME)";
				SWIFT_VERSION = 5.0;
				TARGETED_DEVICE_FAMILY = "1,2";
			};
			name = Release;
		};
		709752F2250D27320020EA70 /* Debug */ = {
			isa = XCBuildConfiguration;
			buildSettings = {
				ASSETCATALOG_COMPILER_APPICON_NAME = AppIcon;
				CODE_SIGN_STYLE = Manual;
				DEVELOPMENT_ASSET_PATHS = "\"TestHost/Preview Content\"";
				DEVELOPMENT_TEAM = "";
				ENABLE_PREVIEWS = YES;
				INFOPLIST_FILE = TestHost/Info.plist;
				IPHONEOS_DEPLOYMENT_TARGET = 13.6;
				LD_RUNPATH_SEARCH_PATHS = (
					"$(inherited)",
					"@executable_path/Frameworks",
				);
				PRODUCT_BUNDLE_IDENTIFIER = edu.uky.cs.netrecon.TestHost;
				PRODUCT_NAME = "$(TARGET_NAME)";
				PROVISIONING_PROFILE_SPECIFIER = "";
				SWIFT_VERSION = 5.0;
				TARGETED_DEVICE_FAMILY = "1,2";
			};
			name = Debug;
		};
		709752F3250D27320020EA70 /* Release */ = {
			isa = XCBuildConfiguration;
			buildSettings = {
				ASSETCATALOG_COMPILER_APPICON_NAME = AppIcon;
				CODE_SIGN_STYLE = Manual;
				DEVELOPMENT_ASSET_PATHS = "\"TestHost/Preview Content\"";
				DEVELOPMENT_TEAM = "";
				ENABLE_PREVIEWS = YES;
				INFOPLIST_FILE = TestHost/Info.plist;
				IPHONEOS_DEPLOYMENT_TARGET = 13.6;
				LD_RUNPATH_SEARCH_PATHS = (
					"$(inherited)",
					"@executable_path/Frameworks",
				);
				PRODUCT_BUNDLE_IDENTIFIER = edu.uky.cs.netrecon.TestHost;
				PRODUCT_NAME = "$(TARGET_NAME)";
				PROVISIONING_PROFILE_SPECIFIER = "";
				SWIFT_VERSION = 5.0;
				TARGETED_DEVICE_FAMILY = "1,2";
			};
			name = Release;
		};
		70F2E17D254EFC6100B2EA5C /* Debug */ = {
			isa = XCBuildConfiguration;
			buildSettings = {
				APPLICATION_EXTENSION_API_ONLY = YES;
				CODE_SIGN_STYLE = Automatic;
				DEFINES_MODULE = YES;
				DYLIB_COMPATIBILITY_VERSION = 1;
				DYLIB_CURRENT_VERSION = 1;
				DYLIB_INSTALL_NAME_BASE = "@rpath";
				INFOPLIST_FILE = "ParseCareKit-watchOS/Info.plist";
				INSTALL_PATH = "$(LOCAL_LIBRARY_DIR)/Frameworks";
				LD_RUNPATH_SEARCH_PATHS = (
					"$(inherited)",
					"@executable_path/Frameworks",
					"@loader_path/Frameworks",
				);
				PRODUCT_BUNDLE_IDENTIFIER = "edu.uky.cs.netrecon.ParseCareKit-watchOS";
				PRODUCT_NAME = "$(TARGET_NAME:c99extidentifier)";
				SDKROOT = watchos;
				SKIP_INSTALL = YES;
				SWIFT_VERSION = 5.0;
				TARGETED_DEVICE_FAMILY = 4;
				WATCHOS_DEPLOYMENT_TARGET = 7.0;
			};
			name = Debug;
		};
		70F2E17E254EFC6100B2EA5C /* Release */ = {
			isa = XCBuildConfiguration;
			buildSettings = {
				APPLICATION_EXTENSION_API_ONLY = YES;
				CODE_SIGN_STYLE = Automatic;
				DEFINES_MODULE = YES;
				DYLIB_COMPATIBILITY_VERSION = 1;
				DYLIB_CURRENT_VERSION = 1;
				DYLIB_INSTALL_NAME_BASE = "@rpath";
				INFOPLIST_FILE = "ParseCareKit-watchOS/Info.plist";
				INSTALL_PATH = "$(LOCAL_LIBRARY_DIR)/Frameworks";
				LD_RUNPATH_SEARCH_PATHS = (
					"$(inherited)",
					"@executable_path/Frameworks",
					"@loader_path/Frameworks",
				);
				PRODUCT_BUNDLE_IDENTIFIER = "edu.uky.cs.netrecon.ParseCareKit-watchOS";
				PRODUCT_NAME = "$(TARGET_NAME:c99extidentifier)";
				SDKROOT = watchos;
				SKIP_INSTALL = YES;
				SWIFT_VERSION = 5.0;
				TARGETED_DEVICE_FAMILY = 4;
				WATCHOS_DEPLOYMENT_TARGET = 7.0;
			};
			name = Release;
		};
		9119D5F1245618D7001B7AA3 /* Debug */ = {
			isa = XCBuildConfiguration;
			buildSettings = {
				ALWAYS_SEARCH_USER_PATHS = NO;
				CLANG_ANALYZER_NONNULL = YES;
				CLANG_ANALYZER_NUMBER_OBJECT_CONVERSION = YES_AGGRESSIVE;
				CLANG_CXX_LANGUAGE_STANDARD = "gnu++14";
				CLANG_CXX_LIBRARY = "libc++";
				CLANG_ENABLE_MODULES = YES;
				CLANG_ENABLE_OBJC_ARC = YES;
				CLANG_ENABLE_OBJC_WEAK = YES;
				CLANG_WARN_BLOCK_CAPTURE_AUTORELEASING = YES;
				CLANG_WARN_BOOL_CONVERSION = YES;
				CLANG_WARN_COMMA = YES;
				CLANG_WARN_CONSTANT_CONVERSION = YES;
				CLANG_WARN_DEPRECATED_OBJC_IMPLEMENTATIONS = YES;
				CLANG_WARN_DIRECT_OBJC_ISA_USAGE = YES_ERROR;
				CLANG_WARN_DOCUMENTATION_COMMENTS = YES;
				CLANG_WARN_EMPTY_BODY = YES;
				CLANG_WARN_ENUM_CONVERSION = YES;
				CLANG_WARN_INFINITE_RECURSION = YES;
				CLANG_WARN_INT_CONVERSION = YES;
				CLANG_WARN_NON_LITERAL_NULL_CONVERSION = YES;
				CLANG_WARN_OBJC_IMPLICIT_RETAIN_SELF = YES;
				CLANG_WARN_OBJC_LITERAL_CONVERSION = YES;
				CLANG_WARN_OBJC_ROOT_CLASS = YES_ERROR;
				CLANG_WARN_QUOTED_INCLUDE_IN_FRAMEWORK_HEADER = YES;
				CLANG_WARN_RANGE_LOOP_ANALYSIS = YES;
				CLANG_WARN_STRICT_PROTOTYPES = YES;
				CLANG_WARN_SUSPICIOUS_MOVE = YES;
				CLANG_WARN_UNGUARDED_AVAILABILITY = YES_AGGRESSIVE;
				CLANG_WARN_UNREACHABLE_CODE = YES;
				CLANG_WARN__DUPLICATE_METHOD_MATCH = YES;
				COPY_PHASE_STRIP = NO;
				CURRENT_PROJECT_VERSION = 1;
				DEBUG_INFORMATION_FORMAT = dwarf;
				ENABLE_STRICT_OBJC_MSGSEND = YES;
				ENABLE_TESTABILITY = YES;
				GCC_C_LANGUAGE_STANDARD = gnu11;
				GCC_DYNAMIC_NO_PIC = NO;
				GCC_NO_COMMON_BLOCKS = YES;
				GCC_OPTIMIZATION_LEVEL = 0;
				GCC_PREPROCESSOR_DEFINITIONS = (
					"DEBUG=1",
					"$(inherited)",
				);
				GCC_WARN_64_TO_32_BIT_CONVERSION = YES;
				GCC_WARN_ABOUT_RETURN_TYPE = YES_ERROR;
				GCC_WARN_UNDECLARED_SELECTOR = YES;
				GCC_WARN_UNINITIALIZED_AUTOS = YES_AGGRESSIVE;
				GCC_WARN_UNUSED_FUNCTION = YES;
				GCC_WARN_UNUSED_VARIABLE = YES;
				IPHONEOS_DEPLOYMENT_TARGET = 13.4;
				MTL_ENABLE_DEBUG_INFO = INCLUDE_SOURCE;
				MTL_FAST_MATH = YES;
				ONLY_ACTIVE_ARCH = YES;
				SDKROOT = iphoneos;
				SWIFT_ACTIVE_COMPILATION_CONDITIONS = DEBUG;
				SWIFT_OPTIMIZATION_LEVEL = "-Onone";
				VERSIONING_SYSTEM = "apple-generic";
				VERSION_INFO_PREFIX = "";
			};
			name = Debug;
		};
		9119D5F2245618D7001B7AA3 /* Release */ = {
			isa = XCBuildConfiguration;
			buildSettings = {
				ALWAYS_SEARCH_USER_PATHS = NO;
				CLANG_ANALYZER_NONNULL = YES;
				CLANG_ANALYZER_NUMBER_OBJECT_CONVERSION = YES_AGGRESSIVE;
				CLANG_CXX_LANGUAGE_STANDARD = "gnu++14";
				CLANG_CXX_LIBRARY = "libc++";
				CLANG_ENABLE_MODULES = YES;
				CLANG_ENABLE_OBJC_ARC = YES;
				CLANG_ENABLE_OBJC_WEAK = YES;
				CLANG_WARN_BLOCK_CAPTURE_AUTORELEASING = YES;
				CLANG_WARN_BOOL_CONVERSION = YES;
				CLANG_WARN_COMMA = YES;
				CLANG_WARN_CONSTANT_CONVERSION = YES;
				CLANG_WARN_DEPRECATED_OBJC_IMPLEMENTATIONS = YES;
				CLANG_WARN_DIRECT_OBJC_ISA_USAGE = YES_ERROR;
				CLANG_WARN_DOCUMENTATION_COMMENTS = YES;
				CLANG_WARN_EMPTY_BODY = YES;
				CLANG_WARN_ENUM_CONVERSION = YES;
				CLANG_WARN_INFINITE_RECURSION = YES;
				CLANG_WARN_INT_CONVERSION = YES;
				CLANG_WARN_NON_LITERAL_NULL_CONVERSION = YES;
				CLANG_WARN_OBJC_IMPLICIT_RETAIN_SELF = YES;
				CLANG_WARN_OBJC_LITERAL_CONVERSION = YES;
				CLANG_WARN_OBJC_ROOT_CLASS = YES_ERROR;
				CLANG_WARN_QUOTED_INCLUDE_IN_FRAMEWORK_HEADER = YES;
				CLANG_WARN_RANGE_LOOP_ANALYSIS = YES;
				CLANG_WARN_STRICT_PROTOTYPES = YES;
				CLANG_WARN_SUSPICIOUS_MOVE = YES;
				CLANG_WARN_UNGUARDED_AVAILABILITY = YES_AGGRESSIVE;
				CLANG_WARN_UNREACHABLE_CODE = YES;
				CLANG_WARN__DUPLICATE_METHOD_MATCH = YES;
				COPY_PHASE_STRIP = NO;
				CURRENT_PROJECT_VERSION = 1;
				DEBUG_INFORMATION_FORMAT = "dwarf-with-dsym";
				ENABLE_NS_ASSERTIONS = NO;
				ENABLE_STRICT_OBJC_MSGSEND = YES;
				GCC_C_LANGUAGE_STANDARD = gnu11;
				GCC_NO_COMMON_BLOCKS = YES;
				GCC_WARN_64_TO_32_BIT_CONVERSION = YES;
				GCC_WARN_ABOUT_RETURN_TYPE = YES_ERROR;
				GCC_WARN_UNDECLARED_SELECTOR = YES;
				GCC_WARN_UNINITIALIZED_AUTOS = YES_AGGRESSIVE;
				GCC_WARN_UNUSED_FUNCTION = YES;
				GCC_WARN_UNUSED_VARIABLE = YES;
				IPHONEOS_DEPLOYMENT_TARGET = 13.4;
				MTL_ENABLE_DEBUG_INFO = NO;
				MTL_FAST_MATH = YES;
				SDKROOT = iphoneos;
				SWIFT_COMPILATION_MODE = wholemodule;
				SWIFT_OPTIMIZATION_LEVEL = "-O";
				VALIDATE_PRODUCT = YES;
				VERSIONING_SYSTEM = "apple-generic";
				VERSION_INFO_PREFIX = "";
			};
			name = Release;
		};
		9119D5F4245618D7001B7AA3 /* Debug */ = {
			isa = XCBuildConfiguration;
			buildSettings = {
				CLANG_ENABLE_MODULES = YES;
				CODE_SIGN_STYLE = Manual;
				DEFINES_MODULE = YES;
				DEVELOPMENT_TEAM = "";
				DYLIB_COMPATIBILITY_VERSION = 1;
				DYLIB_CURRENT_VERSION = 1;
				DYLIB_INSTALL_NAME_BASE = "@rpath";
				INFOPLIST_FILE = ParseCareKit/Info.plist;
				INFOPLIST_KEY_WKRunsIndependentlyOfCompanionApp = YES;
				INSTALL_PATH = "$(LOCAL_LIBRARY_DIR)/Frameworks";
				IPHONEOS_DEPLOYMENT_TARGET = 13.0;
				LD_RUNPATH_SEARCH_PATHS = (
					"$(inherited)",
					"@executable_path/Frameworks",
					"@loader_path/Frameworks",
				);
				PRODUCT_BUNDLE_IDENTIFIER = edu.uky.cs.netreconlab.ParseCareKit;
				PRODUCT_NAME = "$(TARGET_NAME:c99extidentifier)";
				PROVISIONING_PROFILE_SPECIFIER = "";
				"PROVISIONING_PROFILE_SPECIFIER[sdk=macosx*]" = "";
				SKIP_INSTALL = YES;
				SWIFT_OPTIMIZATION_LEVEL = "-Onone";
				SWIFT_VERSION = 5.0;
				TARGETED_DEVICE_FAMILY = "1,2";
			};
			name = Debug;
		};
		9119D5F5245618D7001B7AA3 /* Release */ = {
			isa = XCBuildConfiguration;
			buildSettings = {
				CLANG_ENABLE_MODULES = YES;
				CODE_SIGN_STYLE = Manual;
				DEFINES_MODULE = YES;
				DEVELOPMENT_TEAM = "";
				DYLIB_COMPATIBILITY_VERSION = 1;
				DYLIB_CURRENT_VERSION = 1;
				DYLIB_INSTALL_NAME_BASE = "@rpath";
				INFOPLIST_FILE = ParseCareKit/Info.plist;
				INFOPLIST_KEY_WKRunsIndependentlyOfCompanionApp = YES;
				INSTALL_PATH = "$(LOCAL_LIBRARY_DIR)/Frameworks";
				IPHONEOS_DEPLOYMENT_TARGET = 13.0;
				LD_RUNPATH_SEARCH_PATHS = (
					"$(inherited)",
					"@executable_path/Frameworks",
					"@loader_path/Frameworks",
				);
				PRODUCT_BUNDLE_IDENTIFIER = edu.uky.cs.netreconlab.ParseCareKit;
				PRODUCT_NAME = "$(TARGET_NAME:c99extidentifier)";
				PROVISIONING_PROFILE_SPECIFIER = "";
				"PROVISIONING_PROFILE_SPECIFIER[sdk=macosx*]" = "";
				SKIP_INSTALL = YES;
				SWIFT_VERSION = 5.0;
				TARGETED_DEVICE_FAMILY = "1,2";
			};
			name = Release;
		};
/* End XCBuildConfiguration section */

/* Begin XCConfigurationList section */
		705DC9272526A4B80035BBE3 /* Build configuration list for PBXNativeTarget "ParseCareKitTests" */ = {
			isa = XCConfigurationList;
			buildConfigurations = (
				705DC9252526A4B80035BBE3 /* Debug */,
				705DC9262526A4B80035BBE3 /* Release */,
			);
			defaultConfigurationIsVisible = 0;
			defaultConfigurationName = Release;
		};
		709752F1250D27320020EA70 /* Build configuration list for PBXNativeTarget "TestHost" */ = {
			isa = XCConfigurationList;
			buildConfigurations = (
				709752F2250D27320020EA70 /* Debug */,
				709752F3250D27320020EA70 /* Release */,
			);
			defaultConfigurationIsVisible = 0;
			defaultConfigurationName = Release;
		};
		70F2E17C254EFC6100B2EA5C /* Build configuration list for PBXNativeTarget "ParseCareKit-watchOS" */ = {
			isa = XCConfigurationList;
			buildConfigurations = (
				70F2E17D254EFC6100B2EA5C /* Debug */,
				70F2E17E254EFC6100B2EA5C /* Release */,
			);
			defaultConfigurationIsVisible = 0;
			defaultConfigurationName = Release;
		};
		9119D5E5245618D7001B7AA3 /* Build configuration list for PBXProject "ParseCareKit" */ = {
			isa = XCConfigurationList;
			buildConfigurations = (
				9119D5F1245618D7001B7AA3 /* Debug */,
				9119D5F2245618D7001B7AA3 /* Release */,
			);
			defaultConfigurationIsVisible = 0;
			defaultConfigurationName = Release;
		};
		9119D5F3245618D7001B7AA3 /* Build configuration list for PBXNativeTarget "ParseCareKit" */ = {
			isa = XCConfigurationList;
			buildConfigurations = (
				9119D5F4245618D7001B7AA3 /* Debug */,
				9119D5F5245618D7001B7AA3 /* Release */,
			);
			defaultConfigurationIsVisible = 0;
			defaultConfigurationName = Release;
		};
/* End XCConfigurationList section */

/* Begin XCRemoteSwiftPackageReference section */
		70BA5C1F2613AFFC008E829E /* XCRemoteSwiftPackageReference "CareKit" */ = {
			isa = XCRemoteSwiftPackageReference;
			repositoryURL = "https://github.com/cbaker6/CareKit.git";
			requirement = {
				kind = revision;
				revision = 769ba2209864b0f23d5e46cf6fb369adc26b30ee;
			};
		};
		70BA5C242613B018008E829E /* XCRemoteSwiftPackageReference "Parse-Swift" */ = {
			isa = XCRemoteSwiftPackageReference;
			repositoryURL = "https://github.com/parse-community/Parse-Swift.git";
			requirement = {
				kind = upToNextMajorVersion;
				minimumVersion = 1.10.3;
			};
		};
		70C0AFD3261286270056DE0C /* XCRemoteSwiftPackageReference "CareKit" */ = {
			isa = XCRemoteSwiftPackageReference;
			repositoryURL = "https://github.com/carekit-apple/CareKit.git";
			requirement = {
				kind = revision;
				revision = 64ad91eb9ed25f85dab1079c037bfc7c4029d89b;
			};
		};
/* End XCRemoteSwiftPackageReference section */

/* Begin XCSwiftPackageProductDependency section */
		7075542C255D899E00172F6B /* ParseSwift */ = {
			isa = XCSwiftPackageProductDependency;
			productName = ParseSwift;
		};
		70755430255D89B800172F6B /* ParseSwift */ = {
			isa = XCSwiftPackageProductDependency;
			productName = ParseSwift;
		};
		70BA5C202613AFFC008E829E /* CareKitStore */ = {
			isa = XCSwiftPackageProductDependency;
			package = 70BA5C1F2613AFFC008E829E /* XCRemoteSwiftPackageReference "CareKit" */;
			productName = CareKitStore;
		};
		70BA5C252613B018008E829E /* ParseSwift */ = {
			isa = XCSwiftPackageProductDependency;
			package = 70BA5C242613B018008E829E /* XCRemoteSwiftPackageReference "Parse-Swift" */;
			productName = ParseSwift;
		};
		70BA5C292613B060008E829E /* CareKitStore */ = {
			isa = XCSwiftPackageProductDependency;
			package = 70BA5C1F2613AFFC008E829E /* XCRemoteSwiftPackageReference "CareKit" */;
			productName = CareKitStore;
		};
/* End XCSwiftPackageProductDependency section */
	};
	rootObject = 9119D5E2245618D7001B7AA3 /* Project object */;
}<|MERGE_RESOLUTION|>--- conflicted
+++ resolved
@@ -39,18 +39,10 @@
 		709D1818258699840002E772 /* ParseRemoteDelegate.swift in Sources */ = {isa = PBXBuildFile; fileRef = 709D1817258699840002E772 /* ParseRemoteDelegate.swift */; };
 		709D1819258699840002E772 /* ParseRemoteDelegate.swift in Sources */ = {isa = PBXBuildFile; fileRef = 709D1817258699840002E772 /* ParseRemoteDelegate.swift */; };
 		70B326BE251EBE610028B229 /* PCKUser.swift in Sources */ = {isa = PBXBuildFile; fileRef = 70B326BD251EBE610028B229 /* PCKUser.swift */; };
-<<<<<<< HEAD
-		70BA5C212613AFFC008E829E /* CareKitStore in Frameworks */ = {isa = PBXBuildFile; productRef = 70BA5C202613AFFC008E829E /* CareKitStore */; };
-		70BA5C262613B018008E829E /* ParseSwift in Frameworks */ = {isa = PBXBuildFile; productRef = 70BA5C252613B018008E829E /* ParseSwift */; };
-		70BA5C2A2613B060008E829E /* CareKitStore in Frameworks */ = {isa = PBXBuildFile; productRef = 70BA5C292613B060008E829E /* CareKitStore */; };
-		70D5A29425E0D2D30036A8AD /* HealthKitTask.swift in Sources */ = {isa = PBXBuildFile; fileRef = 70D5A29325E0D2D30036A8AD /* HealthKitTask.swift */; };
-		70D5A29525E0D2D30036A8AD /* HealthKitTask.swift in Sources */ = {isa = PBXBuildFile; fileRef = 70D5A29325E0D2D30036A8AD /* HealthKitTask.swift */; };
-=======
 		70C0AFD5261286270056DE0C /* CareKitStore in Frameworks */ = {isa = PBXBuildFile; productRef = 70C0AFD4261286270056DE0C /* CareKitStore */; };
 		70C0AFD926128D9D0056DE0C /* CareKitStore in Frameworks */ = {isa = PBXBuildFile; productRef = 70C0AFD826128D9D0056DE0C /* CareKitStore */; };
 		70D5A29425E0D2D30036A8AD /* PCKHealthKitTask.swift in Sources */ = {isa = PBXBuildFile; fileRef = 70D5A29325E0D2D30036A8AD /* PCKHealthKitTask.swift */; };
 		70D5A29525E0D2D30036A8AD /* PCKHealthKitTask.swift in Sources */ = {isa = PBXBuildFile; fileRef = 70D5A29325E0D2D30036A8AD /* PCKHealthKitTask.swift */; };
->>>>>>> b080e593
 		70F2E181254EFC8000B2EA5C /* PCKObjectable.swift in Sources */ = {isa = PBXBuildFile; fileRef = 918F07ED247D66C800C3A205 /* PCKObjectable.swift */; };
 		70F2E182254EFC8000B2EA5C /* PCKPatient.swift in Sources */ = {isa = PBXBuildFile; fileRef = 9119D5FB24561A28001B7AA3 /* PCKPatient.swift */; };
 		70F2E183254EFC8000B2EA5C /* PCKContact.swift in Sources */ = {isa = PBXBuildFile; fileRef = 9119D5F824561A28001B7AA3 /* PCKContact.swift */; };
