--- conflicted
+++ resolved
@@ -8,12 +8,7 @@
 
 /* Begin PBXBuildFile section */
 		700775AA2522686D00EC0EDA /* PCKVersionable.swift in Sources */ = {isa = PBXBuildFile; fileRef = 700775A92522686D00EC0EDA /* PCKVersionable.swift */; };
-<<<<<<< HEAD
 		701C545A25D78FAC008DBCBA /* CareKitStore in Frameworks */ = {isa = PBXBuildFile; productRef = 701C545925D78FAC008DBCBA /* CareKitStore */; };
-=======
-		705B229A25E22F7000C472AC /* CareKitStore in Frameworks */ = {isa = PBXBuildFile; productRef = 705B229925E22F7000C472AC /* CareKitStore */; };
-		705B22B925E2426A00C472AC /* CareKitStore in Frameworks */ = {isa = PBXBuildFile; productRef = 705B22B825E2426A00C472AC /* CareKitStore */; };
->>>>>>> 0c8bddd7
 		705DC9222526A4B80035BBE3 /* ParseCareKit.framework in Frameworks */ = {isa = PBXBuildFile; fileRef = 9119D5EB245618D7001B7AA3 /* ParseCareKit.framework */; };
 		705DC9292526A55E0035BBE3 /* EncodingCareKitTests.swift in Sources */ = {isa = PBXBuildFile; fileRef = 7098A7782524E92900DDF53D /* EncodingCareKitTests.swift */; };
 		705DC92B2526A5610035BBE3 /* MockURLProtocol.swift in Sources */ = {isa = PBXBuildFile; fileRef = 7098A7762524E92900DDF53D /* MockURLProtocol.swift */; };
@@ -169,10 +164,7 @@
 			isa = PBXFrameworksBuildPhase;
 			buildActionMask = 2147483647;
 			files = (
-<<<<<<< HEAD
-=======
 				705B22B925E2426A00C472AC /* CareKitStore in Frameworks */,
->>>>>>> 0c8bddd7
 				70755431255D89B800172F6B /* ParseSwift in Frameworks */,
 			);
 			runOnlyForDeploymentPostprocessing = 0;
@@ -181,11 +173,7 @@
 			isa = PBXFrameworksBuildPhase;
 			buildActionMask = 2147483647;
 			files = (
-<<<<<<< HEAD
 				701C545A25D78FAC008DBCBA /* CareKitStore in Frameworks */,
-=======
-				705B229A25E22F7000C472AC /* CareKitStore in Frameworks */,
->>>>>>> 0c8bddd7
 				7075542D255D899E00172F6B /* ParseSwift in Frameworks */,
 			);
 			runOnlyForDeploymentPostprocessing = 0;
@@ -432,10 +420,7 @@
 			name = "ParseCareKit-watchOS";
 			packageProductDependencies = (
 				70755430255D89B800172F6B /* ParseSwift */,
-<<<<<<< HEAD
-=======
 				705B22B825E2426A00C472AC /* CareKitStore */,
->>>>>>> 0c8bddd7
 			);
 			productName = "ParseCareKit-watchOS";
 			productReference = 70F2E177254EFC6100B2EA5C /* ParseCareKit_watchOS.framework */;
@@ -459,11 +444,7 @@
 			name = ParseCareKit;
 			packageProductDependencies = (
 				7075542C255D899E00172F6B /* ParseSwift */,
-<<<<<<< HEAD
 				701C545925D78FAC008DBCBA /* CareKitStore */,
-=======
-				705B229925E22F7000C472AC /* CareKitStore */,
->>>>>>> 0c8bddd7
 			);
 			productName = ParseCareKit;
 			productReference = 9119D5EB245618D7001B7AA3 /* ParseCareKit.framework */;
@@ -505,11 +486,7 @@
 			mainGroup = 9119D5E1245618D7001B7AA3;
 			packageReferences = (
 				7075542B255D899E00172F6B /* XCRemoteSwiftPackageReference "Parse-Swift" */,
-<<<<<<< HEAD
 				701C545825D78FAC008DBCBA /* XCRemoteSwiftPackageReference "CareKit" */,
-=======
-				705B229825E22F7000C472AC /* XCRemoteSwiftPackageReference "CareKit" */,
->>>>>>> 0c8bddd7
 			);
 			productRefGroup = 9119D5EC245618D7001B7AA3 /* Products */;
 			projectDirPath = "";
@@ -1054,19 +1031,11 @@
 /* End XCConfigurationList section */
 
 /* Begin XCRemoteSwiftPackageReference section */
-<<<<<<< HEAD
 		701C545825D78FAC008DBCBA /* XCRemoteSwiftPackageReference "CareKit" */ = {
 			isa = XCRemoteSwiftPackageReference;
 			repositoryURL = "https://github.com/cbaker6/CareKit.git";
 			requirement = {
 				branch = "2.1-slider";
-=======
-		705B229825E22F7000C472AC /* XCRemoteSwiftPackageReference "CareKit" */ = {
-			isa = XCRemoteSwiftPackageReference;
-			repositoryURL = "https://github.com/cbaker6/CareKit.git";
-			requirement = {
-				branch = fixOCKStoreInits;
->>>>>>> 0c8bddd7
 				kind = branch;
 			};
 		};
@@ -1074,32 +1043,16 @@
 			isa = XCRemoteSwiftPackageReference;
 			repositoryURL = "https://github.com/parse-community/Parse-Swift.git";
 			requirement = {
-<<<<<<< HEAD
 				kind = revision;
 				revision = 2a5b01a8d5655a089a18930c4cdd08e6ff80da48;
-=======
-				kind = upToNextMajorVersion;
-				minimumVersion = 1.1.4;
->>>>>>> 0c8bddd7
 			};
 		};
 /* End XCRemoteSwiftPackageReference section */
 
 /* Begin XCSwiftPackageProductDependency section */
-<<<<<<< HEAD
 		701C545925D78FAC008DBCBA /* CareKitStore */ = {
 			isa = XCSwiftPackageProductDependency;
 			package = 701C545825D78FAC008DBCBA /* XCRemoteSwiftPackageReference "CareKit" */;
-=======
-		705B229925E22F7000C472AC /* CareKitStore */ = {
-			isa = XCSwiftPackageProductDependency;
-			package = 705B229825E22F7000C472AC /* XCRemoteSwiftPackageReference "CareKit" */;
-			productName = CareKitStore;
-		};
-		705B22B825E2426A00C472AC /* CareKitStore */ = {
-			isa = XCSwiftPackageProductDependency;
-			package = 705B229825E22F7000C472AC /* XCRemoteSwiftPackageReference "CareKit" */;
->>>>>>> 0c8bddd7
 			productName = CareKitStore;
 		};
 		7075542C255D899E00172F6B /* ParseSwift */ = {
