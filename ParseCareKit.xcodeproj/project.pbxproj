// !$*UTF8*$!
{
	archiveVersion = 1;
	classes = {
	};
	objectVersion = 52;
	objects = {

/* Begin PBXBuildFile section */
		700775AA2522686D00EC0EDA /* PCKVersionable.swift in Sources */ = {isa = PBXBuildFile; fileRef = 700775A92522686D00EC0EDA /* PCKVersionable.swift */; };
		700B0ED3270DD62200EEF103 /* PCKObjectable+async.swift in Sources */ = {isa = PBXBuildFile; fileRef = 700B0ED2270DD62200EEF103 /* PCKObjectable+async.swift */; };
		700B0ED4270DD62200EEF103 /* PCKObjectable+async.swift in Sources */ = {isa = PBXBuildFile; fileRef = 700B0ED2270DD62200EEF103 /* PCKObjectable+async.swift */; };
		700B0ED6270DD7D900EEF103 /* PCKVersionable+async.swift in Sources */ = {isa = PBXBuildFile; fileRef = 700B0ED5270DD7D900EEF103 /* PCKVersionable+async.swift */; };
		700B0ED7270DD7D900EEF103 /* PCKVersionable+async.swift in Sources */ = {isa = PBXBuildFile; fileRef = 700B0ED5270DD7D900EEF103 /* PCKVersionable+async.swift */; };
		700B0ED9270DDF5600EEF103 /* PCKObjectable+combine.swift in Sources */ = {isa = PBXBuildFile; fileRef = 700B0ED8270DDF5600EEF103 /* PCKObjectable+combine.swift */; };
		700B0EDA270DDF5600EEF103 /* PCKObjectable+combine.swift in Sources */ = {isa = PBXBuildFile; fileRef = 700B0ED8270DDF5600EEF103 /* PCKObjectable+combine.swift */; };
		700B0EDC270DE0C400EEF103 /* PCKVersionable+combine.swift in Sources */ = {isa = PBXBuildFile; fileRef = 700B0EDB270DE0C400EEF103 /* PCKVersionable+combine.swift */; };
		700B0EDD270DE0C400EEF103 /* PCKVersionable+combine.swift in Sources */ = {isa = PBXBuildFile; fileRef = 700B0EDB270DE0C400EEF103 /* PCKVersionable+combine.swift */; };
		705041B1270E13C100386537 /* ParseSwift in Frameworks */ = {isa = PBXBuildFile; productRef = 70BA5C252613B018008E829E /* ParseSwift */; };
		7051EA772714A073000BF347 /* CareKitStore in Frameworks */ = {isa = PBXBuildFile; productRef = 7051EA762714A073000BF347 /* CareKitStore */; };
		7051EA792714A0C5000BF347 /* CareKitStore in Frameworks */ = {isa = PBXBuildFile; productRef = 7051EA782714A0C5000BF347 /* CareKitStore */; };
		705DC9222526A4B80035BBE3 /* ParseCareKit.framework in Frameworks */ = {isa = PBXBuildFile; fileRef = 9119D5EB245618D7001B7AA3 /* ParseCareKit.framework */; };
		705DC9292526A55E0035BBE3 /* EncodingCareKitTests.swift in Sources */ = {isa = PBXBuildFile; fileRef = 7098A7782524E92900DDF53D /* EncodingCareKitTests.swift */; };
		705DC92B2526A5610035BBE3 /* MockURLProtocol.swift in Sources */ = {isa = PBXBuildFile; fileRef = 7098A7762524E92900DDF53D /* MockURLProtocol.swift */; };
		705DC92D2526A5650035BBE3 /* MockURLResponse.swift in Sources */ = {isa = PBXBuildFile; fileRef = 7098A7772524E92900DDF53D /* MockURLResponse.swift */; };
		7075542D255D899E00172F6B /* ParseSwift in Frameworks */ = {isa = PBXBuildFile; productRef = 7075542C255D899E00172F6B /* ParseSwift */; };
		70755431255D89B800172F6B /* ParseSwift in Frameworks */ = {isa = PBXBuildFile; productRef = 70755430255D89B800172F6B /* ParseSwift */; };
		7085DDAD26CDA2980033B977 /* Documentation.docc in Sources */ = {isa = PBXBuildFile; fileRef = 7085DDAC26CDA2980033B977 /* Documentation.docc */; };
		709752E3250D27300020EA70 /* AppDelegate.swift in Sources */ = {isa = PBXBuildFile; fileRef = 709752E2250D27300020EA70 /* AppDelegate.swift */; };
		709752E5250D27300020EA70 /* SceneDelegate.swift in Sources */ = {isa = PBXBuildFile; fileRef = 709752E4250D27300020EA70 /* SceneDelegate.swift */; };
		709752E7250D27300020EA70 /* ContentView.swift in Sources */ = {isa = PBXBuildFile; fileRef = 709752E6250D27300020EA70 /* ContentView.swift */; };
		709752E9250D27320020EA70 /* Assets.xcassets in Resources */ = {isa = PBXBuildFile; fileRef = 709752E8250D27320020EA70 /* Assets.xcassets */; };
		709752EC250D27320020EA70 /* Preview Assets.xcassets in Resources */ = {isa = PBXBuildFile; fileRef = 709752EB250D27320020EA70 /* Preview Assets.xcassets */; };
		709752EF250D27320020EA70 /* LaunchScreen.storyboard in Resources */ = {isa = PBXBuildFile; fileRef = 709752ED250D27320020EA70 /* LaunchScreen.storyboard */; };
		709752FA250D351B0020EA70 /* ParseCareKit.framework in Frameworks */ = {isa = PBXBuildFile; fileRef = 9119D5EB245618D7001B7AA3 /* ParseCareKit.framework */; };
		709752FB250D351B0020EA70 /* ParseCareKit.framework in Embed Frameworks */ = {isa = PBXBuildFile; fileRef = 9119D5EB245618D7001B7AA3 /* ParseCareKit.framework */; settings = {ATTRIBUTES = (CodeSignOnCopy, RemoveHeadersOnCopy, ); }; };
		709D175D258551D20002E772 /* ParseCareKitLog.swift in Sources */ = {isa = PBXBuildFile; fileRef = 709D175C258551D20002E772 /* ParseCareKitLog.swift */; };
		709D175E258551D20002E772 /* ParseCareKitLog.swift in Sources */ = {isa = PBXBuildFile; fileRef = 709D175C258551D20002E772 /* ParseCareKitLog.swift */; };
		709D176B258579090002E772 /* ParseCareKitError.swift in Sources */ = {isa = PBXBuildFile; fileRef = 709D176A258579090002E772 /* ParseCareKitError.swift */; };
		709D176C258579090002E772 /* ParseCareKitError.swift in Sources */ = {isa = PBXBuildFile; fileRef = 709D176A258579090002E772 /* ParseCareKitError.swift */; };
		709D18072586903C0002E772 /* LoggerTests.swift in Sources */ = {isa = PBXBuildFile; fileRef = 709D18062586903C0002E772 /* LoggerTests.swift */; };
		709D1818258699840002E772 /* ParseRemoteDelegate.swift in Sources */ = {isa = PBXBuildFile; fileRef = 709D1817258699840002E772 /* ParseRemoteDelegate.swift */; };
		709D1819258699840002E772 /* ParseRemoteDelegate.swift in Sources */ = {isa = PBXBuildFile; fileRef = 709D1817258699840002E772 /* ParseRemoteDelegate.swift */; };
		70B326BE251EBE610028B229 /* PCKUser.swift in Sources */ = {isa = PBXBuildFile; fileRef = 70B326BD251EBE610028B229 /* PCKUser.swift */; };
		70D5A29425E0D2D30036A8AD /* PCKHealthKitTask.swift in Sources */ = {isa = PBXBuildFile; fileRef = 70D5A29325E0D2D30036A8AD /* PCKHealthKitTask.swift */; };
		70D5A29525E0D2D30036A8AD /* PCKHealthKitTask.swift in Sources */ = {isa = PBXBuildFile; fileRef = 70D5A29325E0D2D30036A8AD /* PCKHealthKitTask.swift */; };
		70F2E181254EFC8000B2EA5C /* PCKObjectable.swift in Sources */ = {isa = PBXBuildFile; fileRef = 918F07ED247D66C800C3A205 /* PCKObjectable.swift */; };
		70F2E182254EFC8000B2EA5C /* PCKPatient.swift in Sources */ = {isa = PBXBuildFile; fileRef = 9119D5FB24561A28001B7AA3 /* PCKPatient.swift */; };
		70F2E183254EFC8000B2EA5C /* PCKContact.swift in Sources */ = {isa = PBXBuildFile; fileRef = 9119D5F824561A28001B7AA3 /* PCKContact.swift */; };
		70F2E184254EFC8000B2EA5C /* PCKUser.swift in Sources */ = {isa = PBXBuildFile; fileRef = 70B326BD251EBE610028B229 /* PCKUser.swift */; };
		70F2E185254EFC8000B2EA5C /* PCKCarePlan.swift in Sources */ = {isa = PBXBuildFile; fileRef = 9119D5FE24561A28001B7AA3 /* PCKCarePlan.swift */; };
		70F2E186254EFC8000B2EA5C /* PCKOutcome.swift in Sources */ = {isa = PBXBuildFile; fileRef = 9119D5FF24561A28001B7AA3 /* PCKOutcome.swift */; };
		70F2E187254EFC8000B2EA5C /* ParseCareKitConstants.swift in Sources */ = {isa = PBXBuildFile; fileRef = 9119D60A24561B02001B7AA3 /* ParseCareKitConstants.swift */; };
		70F2E188254EFC8000B2EA5C /* PCKUtility.swift in Sources */ = {isa = PBXBuildFile; fileRef = 9119D60C24561B22001B7AA3 /* PCKUtility.swift */; };
		70F2E189254EFC8000B2EA5C /* ParseRemote.swift in Sources */ = {isa = PBXBuildFile; fileRef = 916570D62462DABC008F2997 /* ParseRemote.swift */; };
		70F2E18A254EFC8000B2EA5C /* PCKSynchronizable.swift in Sources */ = {isa = PBXBuildFile; fileRef = 91D5287924813AF70022292B /* PCKSynchronizable.swift */; };
		70F2E18C254EFC8000B2EA5C /* PCKVersionable.swift in Sources */ = {isa = PBXBuildFile; fileRef = 700775A92522686D00EC0EDA /* PCKVersionable.swift */; };
		70F2E18D254EFC8000B2EA5C /* PCKClock.swift in Sources */ = {isa = PBXBuildFile; fileRef = 91AA07222466F0CD00B39452 /* PCKClock.swift */; };
		70F2E18F254EFC8000B2EA5C /* PCKTask.swift in Sources */ = {isa = PBXBuildFile; fileRef = 9119D5FA24561A28001B7AA3 /* PCKTask.swift */; };
		70F2E303254F4F3300B2EA5C /* ParseCareKit_watchOS.h in Headers */ = {isa = PBXBuildFile; fileRef = 70F2E179254EFC6100B2EA5C /* ParseCareKit_watchOS.h */; settings = {ATTRIBUTES = (Public, ); }; };
		9119D5F0245618D7001B7AA3 /* ParseCareKit.h in Headers */ = {isa = PBXBuildFile; fileRef = 9119D5EE245618D7001B7AA3 /* ParseCareKit.h */; settings = {ATTRIBUTES = (Public, ); }; };
		9119D60124561A28001B7AA3 /* PCKContact.swift in Sources */ = {isa = PBXBuildFile; fileRef = 9119D5F824561A28001B7AA3 /* PCKContact.swift */; };
		9119D60324561A28001B7AA3 /* PCKTask.swift in Sources */ = {isa = PBXBuildFile; fileRef = 9119D5FA24561A28001B7AA3 /* PCKTask.swift */; };
		9119D60424561A28001B7AA3 /* PCKPatient.swift in Sources */ = {isa = PBXBuildFile; fileRef = 9119D5FB24561A28001B7AA3 /* PCKPatient.swift */; };
		9119D60724561A28001B7AA3 /* PCKCarePlan.swift in Sources */ = {isa = PBXBuildFile; fileRef = 9119D5FE24561A28001B7AA3 /* PCKCarePlan.swift */; };
		9119D60824561A28001B7AA3 /* PCKOutcome.swift in Sources */ = {isa = PBXBuildFile; fileRef = 9119D5FF24561A28001B7AA3 /* PCKOutcome.swift */; };
		9119D60B24561B02001B7AA3 /* ParseCareKitConstants.swift in Sources */ = {isa = PBXBuildFile; fileRef = 9119D60A24561B02001B7AA3 /* ParseCareKitConstants.swift */; };
		9119D60D24561B22001B7AA3 /* PCKUtility.swift in Sources */ = {isa = PBXBuildFile; fileRef = 9119D60C24561B22001B7AA3 /* PCKUtility.swift */; };
		9119D69A245689DA001B7AA3 /* README.md in Resources */ = {isa = PBXBuildFile; fileRef = 9119D699245689D9001B7AA3 /* README.md */; };
		91226D52274AC00500B5C2DF /* OCKPatient+Parse.swift in Sources */ = {isa = PBXBuildFile; fileRef = 91226D51274AC00500B5C2DF /* OCKPatient+Parse.swift */; };
		91226D54274AC1DB00B5C2DF /* OCKCarePlan+Parse.swift in Sources */ = {isa = PBXBuildFile; fileRef = 91226D53274AC1DB00B5C2DF /* OCKCarePlan+Parse.swift */; };
		91226D56274AC1EF00B5C2DF /* OCKContact+Parse.swift in Sources */ = {isa = PBXBuildFile; fileRef = 91226D55274AC1EF00B5C2DF /* OCKContact+Parse.swift */; };
		91226D58274AC20A00B5C2DF /* OCKHealthKitTask+Parse.swift in Sources */ = {isa = PBXBuildFile; fileRef = 91226D57274AC20A00B5C2DF /* OCKHealthKitTask+Parse.swift */; };
		91226D5A274AC23300B5C2DF /* OCKOutcome+Parse.swift in Sources */ = {isa = PBXBuildFile; fileRef = 91226D59274AC23300B5C2DF /* OCKOutcome+Parse.swift */; };
		91226D5C274AC24A00B5C2DF /* OCKTask+Parse.swift in Sources */ = {isa = PBXBuildFile; fileRef = 91226D5B274AC24A00B5C2DF /* OCKTask+Parse.swift */; };
		91226D5D274AD9B600B5C2DF /* OCKCarePlan+Parse.swift in Sources */ = {isa = PBXBuildFile; fileRef = 91226D53274AC1DB00B5C2DF /* OCKCarePlan+Parse.swift */; };
		91226D5E274AD9B600B5C2DF /* OCKContact+Parse.swift in Sources */ = {isa = PBXBuildFile; fileRef = 91226D55274AC1EF00B5C2DF /* OCKContact+Parse.swift */; };
		91226D5F274AD9B600B5C2DF /* OCKHealthKitTask+Parse.swift in Sources */ = {isa = PBXBuildFile; fileRef = 91226D57274AC20A00B5C2DF /* OCKHealthKitTask+Parse.swift */; };
		91226D60274AD9B600B5C2DF /* OCKOutcome+Parse.swift in Sources */ = {isa = PBXBuildFile; fileRef = 91226D59274AC23300B5C2DF /* OCKOutcome+Parse.swift */; };
		91226D61274AD9B600B5C2DF /* OCKPatient+Parse.swift in Sources */ = {isa = PBXBuildFile; fileRef = 91226D51274AC00500B5C2DF /* OCKPatient+Parse.swift */; };
		91226D62274AD9B600B5C2DF /* OCKTask+Parse.swift in Sources */ = {isa = PBXBuildFile; fileRef = 91226D5B274AC24A00B5C2DF /* OCKTask+Parse.swift */; };
		91226D64274ADCE100B5C2DF /* UtilityTests.swift in Sources */ = {isa = PBXBuildFile; fileRef = 91226D63274ADCE100B5C2DF /* UtilityTests.swift */; };
		91226D67274ADD4B00B5C2DF /* ParseCareKit.plist in Resources */ = {isa = PBXBuildFile; fileRef = 91226D66274ADD4B00B5C2DF /* ParseCareKit.plist */; };
		91226D68274AE59400B5C2DF /* ParseCareKit.plist in Resources */ = {isa = PBXBuildFile; fileRef = 91226D66274ADD4B00B5C2DF /* ParseCareKit.plist */; };
		916570D72462DABC008F2997 /* ParseRemote.swift in Sources */ = {isa = PBXBuildFile; fileRef = 916570D62462DABC008F2997 /* ParseRemote.swift */; };
		918F07EE247D66C800C3A205 /* PCKObjectable.swift in Sources */ = {isa = PBXBuildFile; fileRef = 918F07ED247D66C800C3A205 /* PCKObjectable.swift */; };
		91AA07232466F0CD00B39452 /* PCKClock.swift in Sources */ = {isa = PBXBuildFile; fileRef = 91AA07222466F0CD00B39452 /* PCKClock.swift */; };
		91D5287A24813AF70022292B /* PCKSynchronizable.swift in Sources */ = {isa = PBXBuildFile; fileRef = 91D5287924813AF70022292B /* PCKSynchronizable.swift */; };
/* End PBXBuildFile section */

/* Begin PBXContainerItemProxy section */
		705DC9232526A4B80035BBE3 /* PBXContainerItemProxy */ = {
			isa = PBXContainerItemProxy;
			containerPortal = 9119D5E2245618D7001B7AA3 /* Project object */;
			proxyType = 1;
			remoteGlobalIDString = 9119D5EA245618D7001B7AA3;
			remoteInfo = ParseCareKit;
		};
		709752FC250D351B0020EA70 /* PBXContainerItemProxy */ = {
			isa = PBXContainerItemProxy;
			containerPortal = 9119D5E2245618D7001B7AA3 /* Project object */;
			proxyType = 1;
			remoteGlobalIDString = 9119D5EA245618D7001B7AA3;
			remoteInfo = ParseCareKit;
		};
		91226D4E274A931400B5C2DF /* PBXContainerItemProxy */ = {
			isa = PBXContainerItemProxy;
			containerPortal = 9119D5E2245618D7001B7AA3 /* Project object */;
			proxyType = 1;
			remoteGlobalIDString = 709752DF250D27300020EA70;
			remoteInfo = TestHost;
		};
/* End PBXContainerItemProxy section */

/* Begin PBXCopyFilesBuildPhase section */
		709752F9250D2B180020EA70 /* Embed Frameworks */ = {
			isa = PBXCopyFilesBuildPhase;
			buildActionMask = 2147483647;
			dstPath = "";
			dstSubfolderSpec = 10;
			files = (
				709752FB250D351B0020EA70 /* ParseCareKit.framework in Embed Frameworks */,
			);
			name = "Embed Frameworks";
			runOnlyForDeploymentPostprocessing = 0;
		};
		9119D62124562933001B7AA3 /* Embed Frameworks */ = {
			isa = PBXCopyFilesBuildPhase;
			buildActionMask = 2147483647;
			dstPath = "";
			dstSubfolderSpec = 10;
			files = (
			);
			name = "Embed Frameworks";
			runOnlyForDeploymentPostprocessing = 0;
		};
/* End PBXCopyFilesBuildPhase section */

/* Begin PBXFileReference section */
		700775A92522686D00EC0EDA /* PCKVersionable.swift */ = {isa = PBXFileReference; lastKnownFileType = sourcecode.swift; path = PCKVersionable.swift; sourceTree = "<group>"; };
		700B0ED2270DD62200EEF103 /* PCKObjectable+async.swift */ = {isa = PBXFileReference; lastKnownFileType = sourcecode.swift; path = "PCKObjectable+async.swift"; sourceTree = "<group>"; };
		700B0ED5270DD7D900EEF103 /* PCKVersionable+async.swift */ = {isa = PBXFileReference; lastKnownFileType = sourcecode.swift; path = "PCKVersionable+async.swift"; sourceTree = "<group>"; };
		700B0ED8270DDF5600EEF103 /* PCKObjectable+combine.swift */ = {isa = PBXFileReference; lastKnownFileType = sourcecode.swift; path = "PCKObjectable+combine.swift"; sourceTree = "<group>"; };
		700B0EDB270DE0C400EEF103 /* PCKVersionable+combine.swift */ = {isa = PBXFileReference; lastKnownFileType = sourcecode.swift; path = "PCKVersionable+combine.swift"; sourceTree = "<group>"; };
		705DC91D2526A4B80035BBE3 /* ParseCareKitTests.xctest */ = {isa = PBXFileReference; explicitFileType = wrapper.cfbundle; includeInIndex = 0; path = ParseCareKitTests.xctest; sourceTree = BUILT_PRODUCTS_DIR; };
		7085DDAC26CDA2980033B977 /* Documentation.docc */ = {isa = PBXFileReference; lastKnownFileType = folder.documentationcatalog; path = Documentation.docc; sourceTree = "<group>"; };
		709752E0250D27300020EA70 /* TestHost.app */ = {isa = PBXFileReference; explicitFileType = wrapper.application; includeInIndex = 0; path = TestHost.app; sourceTree = BUILT_PRODUCTS_DIR; };
		709752E2250D27300020EA70 /* AppDelegate.swift */ = {isa = PBXFileReference; lastKnownFileType = sourcecode.swift; path = AppDelegate.swift; sourceTree = "<group>"; };
		709752E4250D27300020EA70 /* SceneDelegate.swift */ = {isa = PBXFileReference; lastKnownFileType = sourcecode.swift; path = SceneDelegate.swift; sourceTree = "<group>"; };
		709752E6250D27300020EA70 /* ContentView.swift */ = {isa = PBXFileReference; lastKnownFileType = sourcecode.swift; path = ContentView.swift; sourceTree = "<group>"; };
		709752E8250D27320020EA70 /* Assets.xcassets */ = {isa = PBXFileReference; lastKnownFileType = folder.assetcatalog; path = Assets.xcassets; sourceTree = "<group>"; };
		709752EB250D27320020EA70 /* Preview Assets.xcassets */ = {isa = PBXFileReference; lastKnownFileType = folder.assetcatalog; path = "Preview Assets.xcassets"; sourceTree = "<group>"; };
		709752EE250D27320020EA70 /* Base */ = {isa = PBXFileReference; lastKnownFileType = file.storyboard; name = Base; path = Base.lproj/LaunchScreen.storyboard; sourceTree = "<group>"; };
		709752F0250D27320020EA70 /* Info.plist */ = {isa = PBXFileReference; lastKnownFileType = text.plist.xml; path = Info.plist; sourceTree = "<group>"; };
		7098A7762524E92900DDF53D /* MockURLProtocol.swift */ = {isa = PBXFileReference; lastKnownFileType = sourcecode.swift; path = MockURLProtocol.swift; sourceTree = "<group>"; };
		7098A7772524E92900DDF53D /* MockURLResponse.swift */ = {isa = PBXFileReference; lastKnownFileType = sourcecode.swift; path = MockURLResponse.swift; sourceTree = "<group>"; };
		7098A7782524E92900DDF53D /* EncodingCareKitTests.swift */ = {isa = PBXFileReference; lastKnownFileType = sourcecode.swift; path = EncodingCareKitTests.swift; sourceTree = "<group>"; };
		709D175C258551D20002E772 /* ParseCareKitLog.swift */ = {isa = PBXFileReference; lastKnownFileType = sourcecode.swift; path = ParseCareKitLog.swift; sourceTree = "<group>"; };
		709D176A258579090002E772 /* ParseCareKitError.swift */ = {isa = PBXFileReference; lastKnownFileType = sourcecode.swift; path = ParseCareKitError.swift; sourceTree = "<group>"; };
		709D18062586903C0002E772 /* LoggerTests.swift */ = {isa = PBXFileReference; lastKnownFileType = sourcecode.swift; path = LoggerTests.swift; sourceTree = "<group>"; };
		709D1817258699840002E772 /* ParseRemoteDelegate.swift */ = {isa = PBXFileReference; lastKnownFileType = sourcecode.swift; path = ParseRemoteDelegate.swift; sourceTree = "<group>"; };
		70B326BD251EBE610028B229 /* PCKUser.swift */ = {isa = PBXFileReference; lastKnownFileType = sourcecode.swift; path = PCKUser.swift; sourceTree = "<group>"; };
		70D5A29325E0D2D30036A8AD /* PCKHealthKitTask.swift */ = {isa = PBXFileReference; lastKnownFileType = sourcecode.swift; path = PCKHealthKitTask.swift; sourceTree = "<group>"; };
		70F2E177254EFC6100B2EA5C /* ParseCareKit_watchOS.framework */ = {isa = PBXFileReference; explicitFileType = wrapper.framework; includeInIndex = 0; path = ParseCareKit_watchOS.framework; sourceTree = BUILT_PRODUCTS_DIR; };
		70F2E179254EFC6100B2EA5C /* ParseCareKit_watchOS.h */ = {isa = PBXFileReference; lastKnownFileType = sourcecode.c.h; path = ParseCareKit_watchOS.h; sourceTree = "<group>"; };
		70F2E17A254EFC6100B2EA5C /* Info.plist */ = {isa = PBXFileReference; lastKnownFileType = text.plist.xml; path = Info.plist; sourceTree = "<group>"; };
		9119D5EB245618D7001B7AA3 /* ParseCareKit.framework */ = {isa = PBXFileReference; explicitFileType = wrapper.framework; includeInIndex = 0; path = ParseCareKit.framework; sourceTree = BUILT_PRODUCTS_DIR; };
		9119D5EE245618D7001B7AA3 /* ParseCareKit.h */ = {isa = PBXFileReference; lastKnownFileType = sourcecode.c.h; path = ParseCareKit.h; sourceTree = "<group>"; };
		9119D5EF245618D7001B7AA3 /* Info.plist */ = {isa = PBXFileReference; lastKnownFileType = text.plist.xml; path = Info.plist; sourceTree = "<group>"; };
		9119D5F824561A28001B7AA3 /* PCKContact.swift */ = {isa = PBXFileReference; fileEncoding = 4; lastKnownFileType = sourcecode.swift; path = PCKContact.swift; sourceTree = "<group>"; };
		9119D5FA24561A28001B7AA3 /* PCKTask.swift */ = {isa = PBXFileReference; fileEncoding = 4; lastKnownFileType = sourcecode.swift; path = PCKTask.swift; sourceTree = "<group>"; };
		9119D5FB24561A28001B7AA3 /* PCKPatient.swift */ = {isa = PBXFileReference; fileEncoding = 4; lastKnownFileType = sourcecode.swift; path = PCKPatient.swift; sourceTree = "<group>"; };
		9119D5FE24561A28001B7AA3 /* PCKCarePlan.swift */ = {isa = PBXFileReference; fileEncoding = 4; lastKnownFileType = sourcecode.swift; path = PCKCarePlan.swift; sourceTree = "<group>"; };
		9119D5FF24561A28001B7AA3 /* PCKOutcome.swift */ = {isa = PBXFileReference; fileEncoding = 4; lastKnownFileType = sourcecode.swift; path = PCKOutcome.swift; sourceTree = "<group>"; };
		9119D60A24561B02001B7AA3 /* ParseCareKitConstants.swift */ = {isa = PBXFileReference; lastKnownFileType = sourcecode.swift; path = ParseCareKitConstants.swift; sourceTree = "<group>"; };
		9119D60C24561B22001B7AA3 /* PCKUtility.swift */ = {isa = PBXFileReference; lastKnownFileType = sourcecode.swift; path = PCKUtility.swift; sourceTree = "<group>"; };
		9119D699245689D9001B7AA3 /* README.md */ = {isa = PBXFileReference; fileEncoding = 4; lastKnownFileType = net.daringfireball.markdown; path = README.md; sourceTree = "<group>"; };
		91226D51274AC00500B5C2DF /* OCKPatient+Parse.swift */ = {isa = PBXFileReference; lastKnownFileType = sourcecode.swift; path = "OCKPatient+Parse.swift"; sourceTree = "<group>"; };
		91226D53274AC1DB00B5C2DF /* OCKCarePlan+Parse.swift */ = {isa = PBXFileReference; lastKnownFileType = sourcecode.swift; path = "OCKCarePlan+Parse.swift"; sourceTree = "<group>"; };
		91226D55274AC1EF00B5C2DF /* OCKContact+Parse.swift */ = {isa = PBXFileReference; lastKnownFileType = sourcecode.swift; path = "OCKContact+Parse.swift"; sourceTree = "<group>"; };
		91226D57274AC20A00B5C2DF /* OCKHealthKitTask+Parse.swift */ = {isa = PBXFileReference; lastKnownFileType = sourcecode.swift; path = "OCKHealthKitTask+Parse.swift"; sourceTree = "<group>"; };
		91226D59274AC23300B5C2DF /* OCKOutcome+Parse.swift */ = {isa = PBXFileReference; lastKnownFileType = sourcecode.swift; path = "OCKOutcome+Parse.swift"; sourceTree = "<group>"; };
		91226D5B274AC24A00B5C2DF /* OCKTask+Parse.swift */ = {isa = PBXFileReference; lastKnownFileType = sourcecode.swift; path = "OCKTask+Parse.swift"; sourceTree = "<group>"; };
		91226D63274ADCE100B5C2DF /* UtilityTests.swift */ = {isa = PBXFileReference; lastKnownFileType = sourcecode.swift; path = UtilityTests.swift; sourceTree = "<group>"; };
		91226D66274ADD4B00B5C2DF /* ParseCareKit.plist */ = {isa = PBXFileReference; fileEncoding = 4; lastKnownFileType = text.plist.xml; path = ParseCareKit.plist; sourceTree = "<group>"; };
		916570D62462DABC008F2997 /* ParseRemote.swift */ = {isa = PBXFileReference; lastKnownFileType = sourcecode.swift; path = ParseRemote.swift; sourceTree = "<group>"; };
		918F07ED247D66C800C3A205 /* PCKObjectable.swift */ = {isa = PBXFileReference; lastKnownFileType = sourcecode.swift; path = PCKObjectable.swift; sourceTree = "<group>"; };
		91AA07222466F0CD00B39452 /* PCKClock.swift */ = {isa = PBXFileReference; lastKnownFileType = sourcecode.swift; path = PCKClock.swift; sourceTree = "<group>"; };
		91D5287924813AF70022292B /* PCKSynchronizable.swift */ = {isa = PBXFileReference; lastKnownFileType = sourcecode.swift; path = PCKSynchronizable.swift; sourceTree = "<group>"; };
/* End PBXFileReference section */

/* Begin PBXFrameworksBuildPhase section */
		705DC91A2526A4B80035BBE3 /* Frameworks */ = {
			isa = PBXFrameworksBuildPhase;
			buildActionMask = 2147483647;
			files = (
				705DC9222526A4B80035BBE3 /* ParseCareKit.framework in Frameworks */,
			);
			runOnlyForDeploymentPostprocessing = 0;
		};
		709752DD250D27300020EA70 /* Frameworks */ = {
			isa = PBXFrameworksBuildPhase;
			buildActionMask = 2147483647;
			files = (
				709752FA250D351B0020EA70 /* ParseCareKit.framework in Frameworks */,
			);
			runOnlyForDeploymentPostprocessing = 0;
		};
		70F2E174254EFC6100B2EA5C /* Frameworks */ = {
			isa = PBXFrameworksBuildPhase;
			buildActionMask = 2147483647;
			files = (
				7051EA792714A0C5000BF347 /* CareKitStore in Frameworks */,
				70755431255D89B800172F6B /* ParseSwift in Frameworks */,
			);
			runOnlyForDeploymentPostprocessing = 0;
		};
		9119D5E8245618D7001B7AA3 /* Frameworks */ = {
			isa = PBXFrameworksBuildPhase;
			buildActionMask = 2147483647;
			files = (
				705041B1270E13C100386537 /* ParseSwift in Frameworks */,
				7075542D255D899E00172F6B /* ParseSwift in Frameworks */,
				7051EA772714A073000BF347 /* CareKitStore in Frameworks */,
			);
			runOnlyForDeploymentPostprocessing = 0;
		};
/* End PBXFrameworksBuildPhase section */

/* Begin PBXGroup section */
		703CDA0725243D230027AB82 /* Parse */ = {
			isa = PBXGroup;
			children = (
				70B326BD251EBE610028B229 /* PCKUser.swift */,
			);
			path = Parse;
			sourceTree = "<group>";
		};
		705DC91E2526A4B80035BBE3 /* ParseCareKitTests */ = {
			isa = PBXGroup;
			children = (
			);
			path = ParseCareKitTests;
			sourceTree = "<group>";
		};
		70854C2E25218F2300BA2179 /* ParseCareKit */ = {
			isa = PBXGroup;
			children = (
				9119D5EF245618D7001B7AA3 /* Info.plist */,
			);
			path = ParseCareKit;
			sourceTree = "<group>";
		};
		70854C4925219A2100BA2179 /* ParseCareKitTests */ = {
			isa = PBXGroup;
			children = (
				7098A7782524E92900DDF53D /* EncodingCareKitTests.swift */,
				709D18062586903C0002E772 /* LoggerTests.swift */,
				91226D63274ADCE100B5C2DF /* UtilityTests.swift */,
				7098A7752524E92900DDF53D /* NetworkMocking */,
			);
			path = ParseCareKitTests;
			sourceTree = "<group>";
		};
		708D038D25218D3D00646C70 /* Sources */ = {
			isa = PBXGroup;
			children = (
				9119D5ED245618D7001B7AA3 /* ParseCareKit */,
			);
			path = Sources;
			sourceTree = "<group>";
		};
		708D038E25218D7200646C70 /* Tests */ = {
			isa = PBXGroup;
			children = (
				70854C4925219A2100BA2179 /* ParseCareKitTests */,
			);
			path = Tests;
			sourceTree = "<group>";
		};
		709752E1250D27300020EA70 /* TestHost */ = {
			isa = PBXGroup;
			children = (
				709752F0250D27320020EA70 /* Info.plist */,
				91226D66274ADD4B00B5C2DF /* ParseCareKit.plist */,
				709752E2250D27300020EA70 /* AppDelegate.swift */,
				709752E6250D27300020EA70 /* ContentView.swift */,
				709752E4250D27300020EA70 /* SceneDelegate.swift */,
				709752E8250D27320020EA70 /* Assets.xcassets */,
				709752ED250D27320020EA70 /* LaunchScreen.storyboard */,
				709752EA250D27320020EA70 /* Preview Content */,
			);
			path = TestHost;
			sourceTree = "<group>";
		};
		709752EA250D27320020EA70 /* Preview Content */ = {
			isa = PBXGroup;
			children = (
				709752EB250D27320020EA70 /* Preview Assets.xcassets */,
			);
			path = "Preview Content";
			sourceTree = "<group>";
		};
		7098A7752524E92900DDF53D /* NetworkMocking */ = {
			isa = PBXGroup;
			children = (
				7098A7762524E92900DDF53D /* MockURLProtocol.swift */,
				7098A7772524E92900DDF53D /* MockURLResponse.swift */,
			);
			path = NetworkMocking;
			sourceTree = "<group>";
		};
		70F2E178254EFC6100B2EA5C /* ParseCareKit-watchOS */ = {
			isa = PBXGroup;
			children = (
				70F2E179254EFC6100B2EA5C /* ParseCareKit_watchOS.h */,
				70F2E17A254EFC6100B2EA5C /* Info.plist */,
			);
			path = "ParseCareKit-watchOS";
			sourceTree = "<group>";
		};
		70F2E192254EFCB900B2EA5C /* Frameworks */ = {
			isa = PBXGroup;
			children = (
			);
			name = Frameworks;
			sourceTree = "<group>";
		};
		9119D5E1245618D7001B7AA3 = {
			isa = PBXGroup;
			children = (
				9119D699245689D9001B7AA3 /* README.md */,
				708D038D25218D3D00646C70 /* Sources */,
				708D038E25218D7200646C70 /* Tests */,
				70854C2E25218F2300BA2179 /* ParseCareKit */,
				709752E1250D27300020EA70 /* TestHost */,
				705DC91E2526A4B80035BBE3 /* ParseCareKitTests */,
				70F2E178254EFC6100B2EA5C /* ParseCareKit-watchOS */,
				9119D5EC245618D7001B7AA3 /* Products */,
				70F2E192254EFCB900B2EA5C /* Frameworks */,
			);
			sourceTree = "<group>";
		};
		9119D5EC245618D7001B7AA3 /* Products */ = {
			isa = PBXGroup;
			children = (
				9119D5EB245618D7001B7AA3 /* ParseCareKit.framework */,
				709752E0250D27300020EA70 /* TestHost.app */,
				705DC91D2526A4B80035BBE3 /* ParseCareKitTests.xctest */,
				70F2E177254EFC6100B2EA5C /* ParseCareKit_watchOS.framework */,
			);
			name = Products;
			sourceTree = "<group>";
		};
		9119D5ED245618D7001B7AA3 /* ParseCareKit */ = {
			isa = PBXGroup;
			children = (
				91226D50274ABFCF00B5C2DF /* Extensions */,
				7085DDAC26CDA2980033B977 /* Documentation.docc */,
				9119D5EE245618D7001B7AA3 /* ParseCareKit.h */,
				9119D60A24561B02001B7AA3 /* ParseCareKitConstants.swift */,
				709D176A258579090002E772 /* ParseCareKitError.swift */,
				709D175C258551D20002E772 /* ParseCareKitLog.swift */,
				916570D62462DABC008F2997 /* ParseRemote.swift */,
				9119D60C24561B22001B7AA3 /* PCKUtility.swift */,
				918F080B248040AA00C3A205 /* Objects */,
				703CDA0725243D230027AB82 /* Parse */,
				91D52878248128700022292B /* Protocols */,
			);
			path = ParseCareKit;
			sourceTree = "<group>";
		};
		91226D50274ABFCF00B5C2DF /* Extensions */ = {
			isa = PBXGroup;
			children = (
				91226D53274AC1DB00B5C2DF /* OCKCarePlan+Parse.swift */,
				91226D55274AC1EF00B5C2DF /* OCKContact+Parse.swift */,
				91226D57274AC20A00B5C2DF /* OCKHealthKitTask+Parse.swift */,
				91226D59274AC23300B5C2DF /* OCKOutcome+Parse.swift */,
				91226D51274AC00500B5C2DF /* OCKPatient+Parse.swift */,
				91226D5B274AC24A00B5C2DF /* OCKTask+Parse.swift */,
			);
			path = Extensions;
			sourceTree = "<group>";
		};
		918F080B248040AA00C3A205 /* Objects */ = {
			isa = PBXGroup;
			children = (
				9119D5FE24561A28001B7AA3 /* PCKCarePlan.swift */,
				91AA07222466F0CD00B39452 /* PCKClock.swift */,
				9119D5F824561A28001B7AA3 /* PCKContact.swift */,
				70D5A29325E0D2D30036A8AD /* PCKHealthKitTask.swift */,
				9119D5FF24561A28001B7AA3 /* PCKOutcome.swift */,
				9119D5FB24561A28001B7AA3 /* PCKPatient.swift */,
				9119D5FA24561A28001B7AA3 /* PCKTask.swift */,
			);
			path = Objects;
			sourceTree = "<group>";
		};
		91D52878248128700022292B /* Protocols */ = {
			isa = PBXGroup;
			children = (
				918F07ED247D66C800C3A205 /* PCKObjectable.swift */,
				700B0ED2270DD62200EEF103 /* PCKObjectable+async.swift */,
				700B0ED8270DDF5600EEF103 /* PCKObjectable+combine.swift */,
				91D5287924813AF70022292B /* PCKSynchronizable.swift */,
				700775A92522686D00EC0EDA /* PCKVersionable.swift */,
				700B0ED5270DD7D900EEF103 /* PCKVersionable+async.swift */,
				700B0EDB270DE0C400EEF103 /* PCKVersionable+combine.swift */,
				709D1817258699840002E772 /* ParseRemoteDelegate.swift */,
			);
			path = Protocols;
			sourceTree = "<group>";
		};
/* End PBXGroup section */

/* Begin PBXHeadersBuildPhase section */
		70F2E172254EFC6100B2EA5C /* Headers */ = {
			isa = PBXHeadersBuildPhase;
			buildActionMask = 2147483647;
			files = (
				70F2E303254F4F3300B2EA5C /* ParseCareKit_watchOS.h in Headers */,
			);
			runOnlyForDeploymentPostprocessing = 0;
		};
		9119D5E6245618D7001B7AA3 /* Headers */ = {
			isa = PBXHeadersBuildPhase;
			buildActionMask = 2147483647;
			files = (
				9119D5F0245618D7001B7AA3 /* ParseCareKit.h in Headers */,
			);
			runOnlyForDeploymentPostprocessing = 0;
		};
/* End PBXHeadersBuildPhase section */

/* Begin PBXNativeTarget section */
		705DC91C2526A4B80035BBE3 /* ParseCareKitTests */ = {
			isa = PBXNativeTarget;
			buildConfigurationList = 705DC9272526A4B80035BBE3 /* Build configuration list for PBXNativeTarget "ParseCareKitTests" */;
			buildPhases = (
				705DC9192526A4B80035BBE3 /* Sources */,
				705DC91A2526A4B80035BBE3 /* Frameworks */,
				705DC91B2526A4B80035BBE3 /* Resources */,
			);
			buildRules = (
			);
			dependencies = (
				705DC9242526A4B80035BBE3 /* PBXTargetDependency */,
				91226D4F274A931400B5C2DF /* PBXTargetDependency */,
			);
			name = ParseCareKitTests;
			productName = ParseCareKitTests;
			productReference = 705DC91D2526A4B80035BBE3 /* ParseCareKitTests.xctest */;
			productType = "com.apple.product-type.bundle.unit-test";
		};
		709752DF250D27300020EA70 /* TestHost */ = {
			isa = PBXNativeTarget;
			buildConfigurationList = 709752F1250D27320020EA70 /* Build configuration list for PBXNativeTarget "TestHost" */;
			buildPhases = (
				709752DC250D27300020EA70 /* Sources */,
				709752DD250D27300020EA70 /* Frameworks */,
				709752DE250D27300020EA70 /* Resources */,
				709752F9250D2B180020EA70 /* Embed Frameworks */,
			);
			buildRules = (
			);
			dependencies = (
				709752FD250D351B0020EA70 /* PBXTargetDependency */,
			);
			name = TestHost;
			productName = TestHost;
			productReference = 709752E0250D27300020EA70 /* TestHost.app */;
			productType = "com.apple.product-type.application";
		};
		70F2E176254EFC6100B2EA5C /* ParseCareKit-watchOS */ = {
			isa = PBXNativeTarget;
			buildConfigurationList = 70F2E17C254EFC6100B2EA5C /* Build configuration list for PBXNativeTarget "ParseCareKit-watchOS" */;
			buildPhases = (
				70F2E172254EFC6100B2EA5C /* Headers */,
				70F2E173254EFC6100B2EA5C /* Sources */,
				70F2E174254EFC6100B2EA5C /* Frameworks */,
				70F2E175254EFC6100B2EA5C /* Resources */,
				70A793F125C330B20003F0FF /* ShellScript */,
			);
			buildRules = (
			);
			dependencies = (
			);
			name = "ParseCareKit-watchOS";
			packageProductDependencies = (
				70755430255D89B800172F6B /* ParseSwift */,
				7051EA782714A0C5000BF347 /* CareKitStore */,
			);
			productName = "ParseCareKit-watchOS";
			productReference = 70F2E177254EFC6100B2EA5C /* ParseCareKit_watchOS.framework */;
			productType = "com.apple.product-type.framework";
		};
		9119D5EA245618D7001B7AA3 /* ParseCareKit */ = {
			isa = PBXNativeTarget;
			buildConfigurationList = 9119D5F3245618D7001B7AA3 /* Build configuration list for PBXNativeTarget "ParseCareKit" */;
			buildPhases = (
				9119D5E6245618D7001B7AA3 /* Headers */,
				9119D5E7245618D7001B7AA3 /* Sources */,
				9119D5E8245618D7001B7AA3 /* Frameworks */,
				9119D5E9245618D7001B7AA3 /* Resources */,
				9119D62124562933001B7AA3 /* Embed Frameworks */,
				709D177F258580620002E772 /* SwiftLint */,
			);
			buildRules = (
			);
			dependencies = (
			);
			name = ParseCareKit;
			packageProductDependencies = (
				7075542C255D899E00172F6B /* ParseSwift */,
				70BA5C252613B018008E829E /* ParseSwift */,
				7051EA762714A073000BF347 /* CareKitStore */,
			);
			productName = ParseCareKit;
			productReference = 9119D5EB245618D7001B7AA3 /* ParseCareKit.framework */;
			productType = "com.apple.product-type.framework";
		};
/* End PBXNativeTarget section */

/* Begin PBXProject section */
		9119D5E2245618D7001B7AA3 /* Project object */ = {
			isa = PBXProject;
			attributes = {
				LastSwiftUpdateCheck = 1200;
				LastUpgradeCheck = 1200;
				ORGANIZATIONNAME = "Network Reconnaissance Lab";
				TargetAttributes = {
					705DC91C2526A4B80035BBE3 = {
						CreatedOnToolsVersion = 12.0.1;
						TestTargetID = 709752DF250D27300020EA70;
					};
					709752DF250D27300020EA70 = {
						CreatedOnToolsVersion = 11.7;
					};
					70F2E176254EFC6100B2EA5C = {
						CreatedOnToolsVersion = 12.1;
					};
					9119D5EA245618D7001B7AA3 = {
						CreatedOnToolsVersion = 11.4.1;
						LastSwiftMigration = 1140;
					};
				};
			};
			buildConfigurationList = 9119D5E5245618D7001B7AA3 /* Build configuration list for PBXProject "ParseCareKit" */;
			compatibilityVersion = "Xcode 9.3";
			developmentRegion = en;
			hasScannedForEncodings = 0;
			knownRegions = (
				en,
				Base,
			);
			mainGroup = 9119D5E1245618D7001B7AA3;
			packageReferences = (
				70BA5C242613B018008E829E /* XCRemoteSwiftPackageReference "Parse-Swift" */,
				7051EA752714A073000BF347 /* XCRemoteSwiftPackageReference "CareKit" */,
			);
			productRefGroup = 9119D5EC245618D7001B7AA3 /* Products */;
			projectDirPath = "";
			projectRoot = "";
			targets = (
				9119D5EA245618D7001B7AA3 /* ParseCareKit */,
				709752DF250D27300020EA70 /* TestHost */,
				705DC91C2526A4B80035BBE3 /* ParseCareKitTests */,
				70F2E176254EFC6100B2EA5C /* ParseCareKit-watchOS */,
			);
		};
/* End PBXProject section */

/* Begin PBXResourcesBuildPhase section */
		705DC91B2526A4B80035BBE3 /* Resources */ = {
			isa = PBXResourcesBuildPhase;
			buildActionMask = 2147483647;
			files = (
			);
			runOnlyForDeploymentPostprocessing = 0;
		};
		709752DE250D27300020EA70 /* Resources */ = {
			isa = PBXResourcesBuildPhase;
			buildActionMask = 2147483647;
			files = (
				709752EF250D27320020EA70 /* LaunchScreen.storyboard in Resources */,
				709752EC250D27320020EA70 /* Preview Assets.xcassets in Resources */,
				709752E9250D27320020EA70 /* Assets.xcassets in Resources */,
				91226D68274AE59400B5C2DF /* ParseCareKit.plist in Resources */,
			);
			runOnlyForDeploymentPostprocessing = 0;
		};
		70F2E175254EFC6100B2EA5C /* Resources */ = {
			isa = PBXResourcesBuildPhase;
			buildActionMask = 2147483647;
			files = (
			);
			runOnlyForDeploymentPostprocessing = 0;
		};
		9119D5E9245618D7001B7AA3 /* Resources */ = {
			isa = PBXResourcesBuildPhase;
			buildActionMask = 2147483647;
			files = (
				91226D67274ADD4B00B5C2DF /* ParseCareKit.plist in Resources */,
				9119D69A245689DA001B7AA3 /* README.md in Resources */,
			);
			runOnlyForDeploymentPostprocessing = 0;
		};
/* End PBXResourcesBuildPhase section */

/* Begin PBXShellScriptBuildPhase section */
		709D177F258580620002E772 /* SwiftLint */ = {
			isa = PBXShellScriptBuildPhase;
			buildActionMask = 2147483647;
			files = (
			);
			inputFileListPaths = (
			);
			inputPaths = (
			);
			name = SwiftLint;
			outputFileListPaths = (
			);
			outputPaths = (
			);
			runOnlyForDeploymentPostprocessing = 0;
			shellPath = /bin/sh;
			shellScript = "# Type a script or drag a script file from your workspace to insert its path.\nif which swiftlint >/dev/null; then\n    swiftlint --fix && swiftlint --strict\nelse\n  echo \"warning: SwiftLint not installed, download from https://github.com/realm/SwiftLint\"\nfi\n\necho $SRCROOT\n\nif [ -d \"$BUILD_DIR/Debug-iphonesimulator/\" ]; then\n    cp -r $BUILD_DIR/Debug-iphonesimulator/*.bundle $BUILD_DIR/Debug-iphonesimulator/ParseCareKit.framework/\nfi\n";
		};
		70A793F125C330B20003F0FF /* ShellScript */ = {
			isa = PBXShellScriptBuildPhase;
			buildActionMask = 2147483647;
			files = (
			);
			inputFileListPaths = (
			);
			inputPaths = (
			);
			outputFileListPaths = (
			);
			outputPaths = (
			);
			runOnlyForDeploymentPostprocessing = 0;
			shellPath = /bin/sh;
			shellScript = "# Type a script or drag a script file from your workspace to insert its path.\nif [ -d \"$BUILD_DIR/Debug-watchsimulator/\" ]; then\n    cp -r $BUILD_DIR/Debug-watchsimulator/*.bundle $BUILD_DIR/Debug-watchsimulator/ParseCareKit.framework/\nfi\n";
		};
/* End PBXShellScriptBuildPhase section */

/* Begin PBXSourcesBuildPhase section */
		705DC9192526A4B80035BBE3 /* Sources */ = {
			isa = PBXSourcesBuildPhase;
			buildActionMask = 2147483647;
			files = (
				91226D64274ADCE100B5C2DF /* UtilityTests.swift in Sources */,
				705DC9292526A55E0035BBE3 /* EncodingCareKitTests.swift in Sources */,
				705DC92B2526A5610035BBE3 /* MockURLProtocol.swift in Sources */,
				705DC92D2526A5650035BBE3 /* MockURLResponse.swift in Sources */,
				709D18072586903C0002E772 /* LoggerTests.swift in Sources */,
			);
			runOnlyForDeploymentPostprocessing = 0;
		};
		709752DC250D27300020EA70 /* Sources */ = {
			isa = PBXSourcesBuildPhase;
			buildActionMask = 2147483647;
			files = (
				709752E3250D27300020EA70 /* AppDelegate.swift in Sources */,
				709752E5250D27300020EA70 /* SceneDelegate.swift in Sources */,
				709752E7250D27300020EA70 /* ContentView.swift in Sources */,
			);
			runOnlyForDeploymentPostprocessing = 0;
		};
		70F2E173254EFC6100B2EA5C /* Sources */ = {
			isa = PBXSourcesBuildPhase;
			buildActionMask = 2147483647;
			files = (
				91226D5D274AD9B600B5C2DF /* OCKCarePlan+Parse.swift in Sources */,
				91226D5E274AD9B600B5C2DF /* OCKContact+Parse.swift in Sources */,
				91226D5F274AD9B600B5C2DF /* OCKHealthKitTask+Parse.swift in Sources */,
				91226D60274AD9B600B5C2DF /* OCKOutcome+Parse.swift in Sources */,
				91226D61274AD9B600B5C2DF /* OCKPatient+Parse.swift in Sources */,
				91226D62274AD9B600B5C2DF /* OCKTask+Parse.swift in Sources */,
				709D175E258551D20002E772 /* ParseCareKitLog.swift in Sources */,
				70F2E187254EFC8000B2EA5C /* ParseCareKitConstants.swift in Sources */,
				700B0ED7270DD7D900EEF103 /* PCKVersionable+async.swift in Sources */,
				70F2E189254EFC8000B2EA5C /* ParseRemote.swift in Sources */,
				70F2E183254EFC8000B2EA5C /* PCKContact.swift in Sources */,
				70D5A29525E0D2D30036A8AD /* PCKHealthKitTask.swift in Sources */,
				70F2E184254EFC8000B2EA5C /* PCKUser.swift in Sources */,
				70F2E186254EFC8000B2EA5C /* PCKOutcome.swift in Sources */,
				709D176C258579090002E772 /* ParseCareKitError.swift in Sources */,
				70F2E18D254EFC8000B2EA5C /* PCKClock.swift in Sources */,
				70F2E181254EFC8000B2EA5C /* PCKObjectable.swift in Sources */,
				70F2E18F254EFC8000B2EA5C /* PCKTask.swift in Sources */,
				70F2E182254EFC8000B2EA5C /* PCKPatient.swift in Sources */,
				70F2E188254EFC8000B2EA5C /* PCKUtility.swift in Sources */,
				700B0ED4270DD62200EEF103 /* PCKObjectable+async.swift in Sources */,
				70F2E185254EFC8000B2EA5C /* PCKCarePlan.swift in Sources */,
				70F2E18A254EFC8000B2EA5C /* PCKSynchronizable.swift in Sources */,
				709D1819258699840002E772 /* ParseRemoteDelegate.swift in Sources */,
				70F2E18C254EFC8000B2EA5C /* PCKVersionable.swift in Sources */,
				700B0EDA270DDF5600EEF103 /* PCKObjectable+combine.swift in Sources */,
				700B0EDD270DE0C400EEF103 /* PCKVersionable+combine.swift in Sources */,
			);
			runOnlyForDeploymentPostprocessing = 0;
		};
		9119D5E7245618D7001B7AA3 /* Sources */ = {
			isa = PBXSourcesBuildPhase;
			buildActionMask = 2147483647;
			files = (
				709D175D258551D20002E772 /* ParseCareKitLog.swift in Sources */,
				700B0ED3270DD62200EEF103 /* PCKObjectable+async.swift in Sources */,
				700B0ED6270DD7D900EEF103 /* PCKVersionable+async.swift in Sources */,
				9119D60B24561B02001B7AA3 /* ParseCareKitConstants.swift in Sources */,
				700B0ED9270DDF5600EEF103 /* PCKObjectable+combine.swift in Sources */,
				91226D5A274AC23300B5C2DF /* OCKOutcome+Parse.swift in Sources */,
				9119D60D24561B22001B7AA3 /* PCKUtility.swift in Sources */,
				700775AA2522686D00EC0EDA /* PCKVersionable.swift in Sources */,
				70D5A29425E0D2D30036A8AD /* PCKHealthKitTask.swift in Sources */,
				9119D60324561A28001B7AA3 /* PCKTask.swift in Sources */,
				9119D60824561A28001B7AA3 /* PCKOutcome.swift in Sources */,
				709D176B258579090002E772 /* ParseCareKitError.swift in Sources */,
				91226D5C274AC24A00B5C2DF /* OCKTask+Parse.swift in Sources */,
				91226D58274AC20A00B5C2DF /* OCKHealthKitTask+Parse.swift in Sources */,
				70B326BE251EBE610028B229 /* PCKUser.swift in Sources */,
				918F07EE247D66C800C3A205 /* PCKObjectable.swift in Sources */,
				700B0EDC270DE0C400EEF103 /* PCKVersionable+combine.swift in Sources */,
				9119D60124561A28001B7AA3 /* PCKContact.swift in Sources */,
				91AA07232466F0CD00B39452 /* PCKClock.swift in Sources */,
				9119D60424561A28001B7AA3 /* PCKPatient.swift in Sources */,
				91226D52274AC00500B5C2DF /* OCKPatient+Parse.swift in Sources */,
				7085DDAD26CDA2980033B977 /* Documentation.docc in Sources */,
				91226D56274AC1EF00B5C2DF /* OCKContact+Parse.swift in Sources */,
				91226D54274AC1DB00B5C2DF /* OCKCarePlan+Parse.swift in Sources */,
				91D5287A24813AF70022292B /* PCKSynchronizable.swift in Sources */,
				709D1818258699840002E772 /* ParseRemoteDelegate.swift in Sources */,
				916570D72462DABC008F2997 /* ParseRemote.swift in Sources */,
				9119D60724561A28001B7AA3 /* PCKCarePlan.swift in Sources */,
			);
			runOnlyForDeploymentPostprocessing = 0;
		};
/* End PBXSourcesBuildPhase section */

/* Begin PBXTargetDependency section */
		705DC9242526A4B80035BBE3 /* PBXTargetDependency */ = {
			isa = PBXTargetDependency;
			target = 9119D5EA245618D7001B7AA3 /* ParseCareKit */;
			targetProxy = 705DC9232526A4B80035BBE3 /* PBXContainerItemProxy */;
		};
		709752FD250D351B0020EA70 /* PBXTargetDependency */ = {
			isa = PBXTargetDependency;
			target = 9119D5EA245618D7001B7AA3 /* ParseCareKit */;
			targetProxy = 709752FC250D351B0020EA70 /* PBXContainerItemProxy */;
		};
		91226D4F274A931400B5C2DF /* PBXTargetDependency */ = {
			isa = PBXTargetDependency;
			target = 709752DF250D27300020EA70 /* TestHost */;
			targetProxy = 91226D4E274A931400B5C2DF /* PBXContainerItemProxy */;
		};
/* End PBXTargetDependency section */

/* Begin PBXVariantGroup section */
		709752ED250D27320020EA70 /* LaunchScreen.storyboard */ = {
			isa = PBXVariantGroup;
			children = (
				709752EE250D27320020EA70 /* Base */,
			);
			name = LaunchScreen.storyboard;
			sourceTree = "<group>";
		};
/* End PBXVariantGroup section */

/* Begin XCBuildConfiguration section */
		705DC9252526A4B80035BBE3 /* Debug */ = {
			isa = XCBuildConfiguration;
			buildSettings = {
				BUNDLE_LOADER = "$(TEST_HOST)";
				CODE_SIGN_STYLE = Automatic;
				INFOPLIST_FILE = ParseCareKitTests/Info.plist;
				IPHONEOS_DEPLOYMENT_TARGET = 15.0;
				LD_RUNPATH_SEARCH_PATHS = (
					"$(inherited)",
					"@executable_path/Frameworks",
					"@loader_path/Frameworks",
				);
				PRODUCT_BUNDLE_IDENTIFIER = edu.uky.cs.netrecon.ParseCareKitTests;
				PRODUCT_NAME = "$(TARGET_NAME)";
				SWIFT_VERSION = 5.0;
				TARGETED_DEVICE_FAMILY = "1,2";
				TEST_HOST = "$(BUILT_PRODUCTS_DIR)/TestHost.app/TestHost";
			};
			name = Debug;
		};
		705DC9262526A4B80035BBE3 /* Release */ = {
			isa = XCBuildConfiguration;
			buildSettings = {
				BUNDLE_LOADER = "$(TEST_HOST)";
				CODE_SIGN_STYLE = Automatic;
				INFOPLIST_FILE = ParseCareKitTests/Info.plist;
				IPHONEOS_DEPLOYMENT_TARGET = 15.0;
				LD_RUNPATH_SEARCH_PATHS = (
					"$(inherited)",
					"@executable_path/Frameworks",
					"@loader_path/Frameworks",
				);
				PRODUCT_BUNDLE_IDENTIFIER = edu.uky.cs.netrecon.ParseCareKitTests;
				PRODUCT_NAME = "$(TARGET_NAME)";
				SWIFT_VERSION = 5.0;
				TARGETED_DEVICE_FAMILY = "1,2";
				TEST_HOST = "$(BUILT_PRODUCTS_DIR)/TestHost.app/TestHost";
			};
			name = Release;
		};
		709752F2250D27320020EA70 /* Debug */ = {
			isa = XCBuildConfiguration;
			buildSettings = {
				ASSETCATALOG_COMPILER_APPICON_NAME = AppIcon;
				CODE_SIGN_STYLE = Manual;
				DEVELOPMENT_ASSET_PATHS = "\"TestHost/Preview Content\"";
				DEVELOPMENT_TEAM = "";
				ENABLE_PREVIEWS = YES;
				INFOPLIST_FILE = TestHost/Info.plist;
				IPHONEOS_DEPLOYMENT_TARGET = 15.0;
				LD_RUNPATH_SEARCH_PATHS = (
					"$(inherited)",
					"@executable_path/Frameworks",
				);
				PRODUCT_BUNDLE_IDENTIFIER = edu.uky.cs.netrecon.TestHost;
				PRODUCT_NAME = "$(TARGET_NAME)";
				PROVISIONING_PROFILE_SPECIFIER = "";
				SWIFT_VERSION = 5.0;
				TARGETED_DEVICE_FAMILY = "1,2";
			};
			name = Debug;
		};
		709752F3250D27320020EA70 /* Release */ = {
			isa = XCBuildConfiguration;
			buildSettings = {
				ASSETCATALOG_COMPILER_APPICON_NAME = AppIcon;
				CODE_SIGN_STYLE = Manual;
				DEVELOPMENT_ASSET_PATHS = "\"TestHost/Preview Content\"";
				DEVELOPMENT_TEAM = "";
				ENABLE_PREVIEWS = YES;
				INFOPLIST_FILE = TestHost/Info.plist;
				IPHONEOS_DEPLOYMENT_TARGET = 15.0;
				LD_RUNPATH_SEARCH_PATHS = (
					"$(inherited)",
					"@executable_path/Frameworks",
				);
				PRODUCT_BUNDLE_IDENTIFIER = edu.uky.cs.netrecon.TestHost;
				PRODUCT_NAME = "$(TARGET_NAME)";
				PROVISIONING_PROFILE_SPECIFIER = "";
				SWIFT_VERSION = 5.0;
				TARGETED_DEVICE_FAMILY = "1,2";
			};
			name = Release;
		};
		70F2E17D254EFC6100B2EA5C /* Debug */ = {
			isa = XCBuildConfiguration;
			buildSettings = {
				APPLICATION_EXTENSION_API_ONLY = YES;
				CODE_SIGN_STYLE = Automatic;
				DEFINES_MODULE = YES;
				DYLIB_COMPATIBILITY_VERSION = 1;
				DYLIB_CURRENT_VERSION = 1;
				DYLIB_INSTALL_NAME_BASE = "@rpath";
				INFOPLIST_FILE = "ParseCareKit-watchOS/Info.plist";
				INSTALL_PATH = "$(LOCAL_LIBRARY_DIR)/Frameworks";
				LD_RUNPATH_SEARCH_PATHS = (
					"$(inherited)",
					"@executable_path/Frameworks",
					"@loader_path/Frameworks",
				);
				PRODUCT_BUNDLE_IDENTIFIER = "edu.uky.cs.netrecon.ParseCareKit-watchOS";
				PRODUCT_NAME = "$(TARGET_NAME:c99extidentifier)";
				SDKROOT = watchos;
				SKIP_INSTALL = YES;
				SWIFT_VERSION = 5.0;
				TARGETED_DEVICE_FAMILY = 4;
				WATCHOS_DEPLOYMENT_TARGET = 8.0;
			};
			name = Debug;
		};
		70F2E17E254EFC6100B2EA5C /* Release */ = {
			isa = XCBuildConfiguration;
			buildSettings = {
				APPLICATION_EXTENSION_API_ONLY = YES;
				CODE_SIGN_STYLE = Automatic;
				DEFINES_MODULE = YES;
				DYLIB_COMPATIBILITY_VERSION = 1;
				DYLIB_CURRENT_VERSION = 1;
				DYLIB_INSTALL_NAME_BASE = "@rpath";
				INFOPLIST_FILE = "ParseCareKit-watchOS/Info.plist";
				INSTALL_PATH = "$(LOCAL_LIBRARY_DIR)/Frameworks";
				LD_RUNPATH_SEARCH_PATHS = (
					"$(inherited)",
					"@executable_path/Frameworks",
					"@loader_path/Frameworks",
				);
				PRODUCT_BUNDLE_IDENTIFIER = "edu.uky.cs.netrecon.ParseCareKit-watchOS";
				PRODUCT_NAME = "$(TARGET_NAME:c99extidentifier)";
				SDKROOT = watchos;
				SKIP_INSTALL = YES;
				SWIFT_VERSION = 5.0;
				TARGETED_DEVICE_FAMILY = 4;
				WATCHOS_DEPLOYMENT_TARGET = 8.0;
			};
			name = Release;
		};
		9119D5F1245618D7001B7AA3 /* Debug */ = {
			isa = XCBuildConfiguration;
			buildSettings = {
				ALWAYS_SEARCH_USER_PATHS = NO;
				CLANG_ANALYZER_NONNULL = YES;
				CLANG_ANALYZER_NUMBER_OBJECT_CONVERSION = YES_AGGRESSIVE;
				CLANG_CXX_LANGUAGE_STANDARD = "gnu++14";
				CLANG_CXX_LIBRARY = "libc++";
				CLANG_ENABLE_MODULES = YES;
				CLANG_ENABLE_OBJC_ARC = YES;
				CLANG_ENABLE_OBJC_WEAK = YES;
				CLANG_WARN_BLOCK_CAPTURE_AUTORELEASING = YES;
				CLANG_WARN_BOOL_CONVERSION = YES;
				CLANG_WARN_COMMA = YES;
				CLANG_WARN_CONSTANT_CONVERSION = YES;
				CLANG_WARN_DEPRECATED_OBJC_IMPLEMENTATIONS = YES;
				CLANG_WARN_DIRECT_OBJC_ISA_USAGE = YES_ERROR;
				CLANG_WARN_DOCUMENTATION_COMMENTS = YES;
				CLANG_WARN_EMPTY_BODY = YES;
				CLANG_WARN_ENUM_CONVERSION = YES;
				CLANG_WARN_INFINITE_RECURSION = YES;
				CLANG_WARN_INT_CONVERSION = YES;
				CLANG_WARN_NON_LITERAL_NULL_CONVERSION = YES;
				CLANG_WARN_OBJC_IMPLICIT_RETAIN_SELF = YES;
				CLANG_WARN_OBJC_LITERAL_CONVERSION = YES;
				CLANG_WARN_OBJC_ROOT_CLASS = YES_ERROR;
				CLANG_WARN_QUOTED_INCLUDE_IN_FRAMEWORK_HEADER = YES;
				CLANG_WARN_RANGE_LOOP_ANALYSIS = YES;
				CLANG_WARN_STRICT_PROTOTYPES = YES;
				CLANG_WARN_SUSPICIOUS_MOVE = YES;
				CLANG_WARN_UNGUARDED_AVAILABILITY = YES_AGGRESSIVE;
				CLANG_WARN_UNREACHABLE_CODE = YES;
				CLANG_WARN__DUPLICATE_METHOD_MATCH = YES;
				COPY_PHASE_STRIP = NO;
				CURRENT_PROJECT_VERSION = 1;
				DEBUG_INFORMATION_FORMAT = dwarf;
				ENABLE_STRICT_OBJC_MSGSEND = YES;
				ENABLE_TESTABILITY = YES;
				GCC_C_LANGUAGE_STANDARD = gnu11;
				GCC_DYNAMIC_NO_PIC = NO;
				GCC_NO_COMMON_BLOCKS = YES;
				GCC_OPTIMIZATION_LEVEL = 0;
				GCC_PREPROCESSOR_DEFINITIONS = (
					"DEBUG=1",
					"$(inherited)",
				);
				GCC_WARN_64_TO_32_BIT_CONVERSION = YES;
				GCC_WARN_ABOUT_RETURN_TYPE = YES_ERROR;
				GCC_WARN_UNDECLARED_SELECTOR = YES;
				GCC_WARN_UNINITIALIZED_AUTOS = YES_AGGRESSIVE;
				GCC_WARN_UNUSED_FUNCTION = YES;
				GCC_WARN_UNUSED_VARIABLE = YES;
				IPHONEOS_DEPLOYMENT_TARGET = 13.0;
				MTL_ENABLE_DEBUG_INFO = INCLUDE_SOURCE;
				MTL_FAST_MATH = YES;
				ONLY_ACTIVE_ARCH = YES;
				SDKROOT = iphoneos;
				SWIFT_ACTIVE_COMPILATION_CONDITIONS = DEBUG;
				SWIFT_OPTIMIZATION_LEVEL = "-Onone";
				VERSIONING_SYSTEM = "apple-generic";
				VERSION_INFO_PREFIX = "";
			};
			name = Debug;
		};
		9119D5F2245618D7001B7AA3 /* Release */ = {
			isa = XCBuildConfiguration;
			buildSettings = {
				ALWAYS_SEARCH_USER_PATHS = NO;
				CLANG_ANALYZER_NONNULL = YES;
				CLANG_ANALYZER_NUMBER_OBJECT_CONVERSION = YES_AGGRESSIVE;
				CLANG_CXX_LANGUAGE_STANDARD = "gnu++14";
				CLANG_CXX_LIBRARY = "libc++";
				CLANG_ENABLE_MODULES = YES;
				CLANG_ENABLE_OBJC_ARC = YES;
				CLANG_ENABLE_OBJC_WEAK = YES;
				CLANG_WARN_BLOCK_CAPTURE_AUTORELEASING = YES;
				CLANG_WARN_BOOL_CONVERSION = YES;
				CLANG_WARN_COMMA = YES;
				CLANG_WARN_CONSTANT_CONVERSION = YES;
				CLANG_WARN_DEPRECATED_OBJC_IMPLEMENTATIONS = YES;
				CLANG_WARN_DIRECT_OBJC_ISA_USAGE = YES_ERROR;
				CLANG_WARN_DOCUMENTATION_COMMENTS = YES;
				CLANG_WARN_EMPTY_BODY = YES;
				CLANG_WARN_ENUM_CONVERSION = YES;
				CLANG_WARN_INFINITE_RECURSION = YES;
				CLANG_WARN_INT_CONVERSION = YES;
				CLANG_WARN_NON_LITERAL_NULL_CONVERSION = YES;
				CLANG_WARN_OBJC_IMPLICIT_RETAIN_SELF = YES;
				CLANG_WARN_OBJC_LITERAL_CONVERSION = YES;
				CLANG_WARN_OBJC_ROOT_CLASS = YES_ERROR;
				CLANG_WARN_QUOTED_INCLUDE_IN_FRAMEWORK_HEADER = YES;
				CLANG_WARN_RANGE_LOOP_ANALYSIS = YES;
				CLANG_WARN_STRICT_PROTOTYPES = YES;
				CLANG_WARN_SUSPICIOUS_MOVE = YES;
				CLANG_WARN_UNGUARDED_AVAILABILITY = YES_AGGRESSIVE;
				CLANG_WARN_UNREACHABLE_CODE = YES;
				CLANG_WARN__DUPLICATE_METHOD_MATCH = YES;
				COPY_PHASE_STRIP = NO;
				CURRENT_PROJECT_VERSION = 1;
				DEBUG_INFORMATION_FORMAT = "dwarf-with-dsym";
				ENABLE_NS_ASSERTIONS = NO;
				ENABLE_STRICT_OBJC_MSGSEND = YES;
				GCC_C_LANGUAGE_STANDARD = gnu11;
				GCC_NO_COMMON_BLOCKS = YES;
				GCC_WARN_64_TO_32_BIT_CONVERSION = YES;
				GCC_WARN_ABOUT_RETURN_TYPE = YES_ERROR;
				GCC_WARN_UNDECLARED_SELECTOR = YES;
				GCC_WARN_UNINITIALIZED_AUTOS = YES_AGGRESSIVE;
				GCC_WARN_UNUSED_FUNCTION = YES;
				GCC_WARN_UNUSED_VARIABLE = YES;
				IPHONEOS_DEPLOYMENT_TARGET = 13.0;
				MTL_ENABLE_DEBUG_INFO = NO;
				MTL_FAST_MATH = YES;
				SDKROOT = iphoneos;
				SWIFT_COMPILATION_MODE = wholemodule;
				SWIFT_OPTIMIZATION_LEVEL = "-O";
				VALIDATE_PRODUCT = YES;
				VERSIONING_SYSTEM = "apple-generic";
				VERSION_INFO_PREFIX = "";
			};
			name = Release;
		};
		9119D5F4245618D7001B7AA3 /* Debug */ = {
			isa = XCBuildConfiguration;
			buildSettings = {
				CLANG_ENABLE_MODULES = YES;
				CODE_SIGN_STYLE = Manual;
				DEFINES_MODULE = YES;
				DEVELOPMENT_TEAM = "";
				DYLIB_COMPATIBILITY_VERSION = 1;
				DYLIB_CURRENT_VERSION = 1;
				DYLIB_INSTALL_NAME_BASE = "@rpath";
				INFOPLIST_FILE = ParseCareKit/Info.plist;
				INFOPLIST_KEY_WKRunsIndependentlyOfCompanionApp = YES;
				INSTALL_PATH = "$(LOCAL_LIBRARY_DIR)/Frameworks";
				IPHONEOS_DEPLOYMENT_TARGET = 15.0;
				LD_RUNPATH_SEARCH_PATHS = (
					"$(inherited)",
					"@executable_path/Frameworks",
					"@loader_path/Frameworks",
				);
				PRODUCT_BUNDLE_IDENTIFIER = edu.uky.cs.netreconlab.ParseCareKit;
				PRODUCT_NAME = "$(TARGET_NAME:c99extidentifier)";
				PROVISIONING_PROFILE_SPECIFIER = "";
				"PROVISIONING_PROFILE_SPECIFIER[sdk=macosx*]" = "";
				SKIP_INSTALL = YES;
				SWIFT_OPTIMIZATION_LEVEL = "-Onone";
				SWIFT_VERSION = 5.0;
				TARGETED_DEVICE_FAMILY = "1,2";
			};
			name = Debug;
		};
		9119D5F5245618D7001B7AA3 /* Release */ = {
			isa = XCBuildConfiguration;
			buildSettings = {
				CLANG_ENABLE_MODULES = YES;
				CODE_SIGN_STYLE = Manual;
				DEFINES_MODULE = YES;
				DEVELOPMENT_TEAM = "";
				DYLIB_COMPATIBILITY_VERSION = 1;
				DYLIB_CURRENT_VERSION = 1;
				DYLIB_INSTALL_NAME_BASE = "@rpath";
				INFOPLIST_FILE = ParseCareKit/Info.plist;
				INFOPLIST_KEY_WKRunsIndependentlyOfCompanionApp = YES;
				INSTALL_PATH = "$(LOCAL_LIBRARY_DIR)/Frameworks";
				IPHONEOS_DEPLOYMENT_TARGET = 15.0;
				LD_RUNPATH_SEARCH_PATHS = (
					"$(inherited)",
					"@executable_path/Frameworks",
					"@loader_path/Frameworks",
				);
				PRODUCT_BUNDLE_IDENTIFIER = edu.uky.cs.netreconlab.ParseCareKit;
				PRODUCT_NAME = "$(TARGET_NAME:c99extidentifier)";
				PROVISIONING_PROFILE_SPECIFIER = "";
				"PROVISIONING_PROFILE_SPECIFIER[sdk=macosx*]" = "";
				SKIP_INSTALL = YES;
				SWIFT_VERSION = 5.0;
				TARGETED_DEVICE_FAMILY = "1,2";
			};
			name = Release;
		};
/* End XCBuildConfiguration section */

/* Begin XCConfigurationList section */
		705DC9272526A4B80035BBE3 /* Build configuration list for PBXNativeTarget "ParseCareKitTests" */ = {
			isa = XCConfigurationList;
			buildConfigurations = (
				705DC9252526A4B80035BBE3 /* Debug */,
				705DC9262526A4B80035BBE3 /* Release */,
			);
			defaultConfigurationIsVisible = 0;
			defaultConfigurationName = Release;
		};
		709752F1250D27320020EA70 /* Build configuration list for PBXNativeTarget "TestHost" */ = {
			isa = XCConfigurationList;
			buildConfigurations = (
				709752F2250D27320020EA70 /* Debug */,
				709752F3250D27320020EA70 /* Release */,
			);
			defaultConfigurationIsVisible = 0;
			defaultConfigurationName = Release;
		};
		70F2E17C254EFC6100B2EA5C /* Build configuration list for PBXNativeTarget "ParseCareKit-watchOS" */ = {
			isa = XCConfigurationList;
			buildConfigurations = (
				70F2E17D254EFC6100B2EA5C /* Debug */,
				70F2E17E254EFC6100B2EA5C /* Release */,
			);
			defaultConfigurationIsVisible = 0;
			defaultConfigurationName = Release;
		};
		9119D5E5245618D7001B7AA3 /* Build configuration list for PBXProject "ParseCareKit" */ = {
			isa = XCConfigurationList;
			buildConfigurations = (
				9119D5F1245618D7001B7AA3 /* Debug */,
				9119D5F2245618D7001B7AA3 /* Release */,
			);
			defaultConfigurationIsVisible = 0;
			defaultConfigurationName = Release;
		};
		9119D5F3245618D7001B7AA3 /* Build configuration list for PBXNativeTarget "ParseCareKit" */ = {
			isa = XCConfigurationList;
			buildConfigurations = (
				9119D5F4245618D7001B7AA3 /* Debug */,
				9119D5F5245618D7001B7AA3 /* Release */,
			);
			defaultConfigurationIsVisible = 0;
			defaultConfigurationName = Release;
		};
/* End XCConfigurationList section */

/* Begin XCRemoteSwiftPackageReference section */
		7051EA752714A073000BF347 /* XCRemoteSwiftPackageReference "CareKit" */ = {
			isa = XCRemoteSwiftPackageReference;
			repositoryURL = "https://github.com/cbaker6/CareKit.git";
			requirement = {
				kind = revision;
<<<<<<< HEAD
				revision = 52f6b4e6734d49124db54c83f552a6a1c3e26469;
=======
				revision = 5966a4c3d75468ac8a031c08fecb52e3fda9d2f4;
>>>>>>> 12906b8a
			};
		};
		70BA5C242613B018008E829E /* XCRemoteSwiftPackageReference "Parse-Swift" */ = {
			isa = XCRemoteSwiftPackageReference;
			repositoryURL = "https://github.com/parse-community/Parse-Swift.git";
			requirement = {
				kind = revision;
				revision = 7cbf97b50cdfb074938b77b7beceaf63a3e5450c;
			};
		};
/* End XCRemoteSwiftPackageReference section */

/* Begin XCSwiftPackageProductDependency section */
		7051EA762714A073000BF347 /* CareKitStore */ = {
			isa = XCSwiftPackageProductDependency;
			package = 7051EA752714A073000BF347 /* XCRemoteSwiftPackageReference "CareKit" */;
			productName = CareKitStore;
		};
		7051EA782714A0C5000BF347 /* CareKitStore */ = {
			isa = XCSwiftPackageProductDependency;
			package = 7051EA752714A073000BF347 /* XCRemoteSwiftPackageReference "CareKit" */;
			productName = CareKitStore;
		};
		7075542C255D899E00172F6B /* ParseSwift */ = {
			isa = XCSwiftPackageProductDependency;
			productName = ParseSwift;
		};
		70755430255D89B800172F6B /* ParseSwift */ = {
			isa = XCSwiftPackageProductDependency;
			productName = ParseSwift;
		};
		70BA5C252613B018008E829E /* ParseSwift */ = {
			isa = XCSwiftPackageProductDependency;
			package = 70BA5C242613B018008E829E /* XCRemoteSwiftPackageReference "Parse-Swift" */;
			productName = ParseSwift;
		};
/* End XCSwiftPackageProductDependency section */
	};
	rootObject = 9119D5E2245618D7001B7AA3 /* Project object */;
}<|MERGE_RESOLUTION|>--- conflicted
+++ resolved
@@ -1143,11 +1143,7 @@
 			repositoryURL = "https://github.com/cbaker6/CareKit.git";
 			requirement = {
 				kind = revision;
-<<<<<<< HEAD
 				revision = 52f6b4e6734d49124db54c83f552a6a1c3e26469;
-=======
-				revision = 5966a4c3d75468ac8a031c08fecb52e3fda9d2f4;
->>>>>>> 12906b8a
 			};
 		};
 		70BA5C242613B018008E829E /* XCRemoteSwiftPackageReference "Parse-Swift" */ = {
@@ -1155,7 +1151,7 @@
 			repositoryURL = "https://github.com/parse-community/Parse-Swift.git";
 			requirement = {
 				kind = revision;
-				revision = 7cbf97b50cdfb074938b77b7beceaf63a3e5450c;
+				revision = 5966a4c3d75468ac8a031c08fecb52e3fda9d2f4;
 			};
 		};
 /* End XCRemoteSwiftPackageReference section */
