// !$*UTF8*$!
{
	archiveVersion = 1;
	classes = {
	};
	objectVersion = 52;
	objects = {

/* Begin PBXBuildFile section */
		700775AA2522686D00EC0EDA /* PCKVersionable.swift in Sources */ = {isa = PBXBuildFile; fileRef = 700775A92522686D00EC0EDA /* PCKVersionable.swift */; };
		701C545A25D78FAC008DBCBA /* CareKitStore in Frameworks */ = {isa = PBXBuildFile; productRef = 701C545925D78FAC008DBCBA /* CareKitStore */; };
		705DC9222526A4B80035BBE3 /* ParseCareKit.framework in Frameworks */ = {isa = PBXBuildFile; fileRef = 9119D5EB245618D7001B7AA3 /* ParseCareKit.framework */; };
		705DC9292526A55E0035BBE3 /* EncodingCareKitTests.swift in Sources */ = {isa = PBXBuildFile; fileRef = 7098A7782524E92900DDF53D /* EncodingCareKitTests.swift */; };
		705DC92B2526A5610035BBE3 /* MockURLProtocol.swift in Sources */ = {isa = PBXBuildFile; fileRef = 7098A7762524E92900DDF53D /* MockURLProtocol.swift */; };
		705DC92D2526A5650035BBE3 /* MockURLResponse.swift in Sources */ = {isa = PBXBuildFile; fileRef = 7098A7772524E92900DDF53D /* MockURLResponse.swift */; };
		7075542D255D899E00172F6B /* ParseSwift in Frameworks */ = {isa = PBXBuildFile; productRef = 7075542C255D899E00172F6B /* ParseSwift */; };
		70755431255D89B800172F6B /* ParseSwift in Frameworks */ = {isa = PBXBuildFile; productRef = 70755430255D89B800172F6B /* ParseSwift */; };
		709752E3250D27300020EA70 /* AppDelegate.swift in Sources */ = {isa = PBXBuildFile; fileRef = 709752E2250D27300020EA70 /* AppDelegate.swift */; };
		709752E5250D27300020EA70 /* SceneDelegate.swift in Sources */ = {isa = PBXBuildFile; fileRef = 709752E4250D27300020EA70 /* SceneDelegate.swift */; };
		709752E7250D27300020EA70 /* ContentView.swift in Sources */ = {isa = PBXBuildFile; fileRef = 709752E6250D27300020EA70 /* ContentView.swift */; };
		709752E9250D27320020EA70 /* Assets.xcassets in Resources */ = {isa = PBXBuildFile; fileRef = 709752E8250D27320020EA70 /* Assets.xcassets */; };
		709752EC250D27320020EA70 /* Preview Assets.xcassets in Resources */ = {isa = PBXBuildFile; fileRef = 709752EB250D27320020EA70 /* Preview Assets.xcassets */; };
		709752EF250D27320020EA70 /* LaunchScreen.storyboard in Resources */ = {isa = PBXBuildFile; fileRef = 709752ED250D27320020EA70 /* LaunchScreen.storyboard */; };
		709752FA250D351B0020EA70 /* ParseCareKit.framework in Frameworks */ = {isa = PBXBuildFile; fileRef = 9119D5EB245618D7001B7AA3 /* ParseCareKit.framework */; };
		709752FB250D351B0020EA70 /* ParseCareKit.framework in Embed Frameworks */ = {isa = PBXBuildFile; fileRef = 9119D5EB245618D7001B7AA3 /* ParseCareKit.framework */; settings = {ATTRIBUTES = (CodeSignOnCopy, RemoveHeadersOnCopy, ); }; };
		709D175D258551D20002E772 /* ParseCareKitLog.swift in Sources */ = {isa = PBXBuildFile; fileRef = 709D175C258551D20002E772 /* ParseCareKitLog.swift */; };
		709D175E258551D20002E772 /* ParseCareKitLog.swift in Sources */ = {isa = PBXBuildFile; fileRef = 709D175C258551D20002E772 /* ParseCareKitLog.swift */; };
		709D176B258579090002E772 /* ParseCareKitError.swift in Sources */ = {isa = PBXBuildFile; fileRef = 709D176A258579090002E772 /* ParseCareKitError.swift */; };
		709D176C258579090002E772 /* ParseCareKitError.swift in Sources */ = {isa = PBXBuildFile; fileRef = 709D176A258579090002E772 /* ParseCareKitError.swift */; };
		709D18072586903C0002E772 /* LoggerTests.swift in Sources */ = {isa = PBXBuildFile; fileRef = 709D18062586903C0002E772 /* LoggerTests.swift */; };
<<<<<<< HEAD
		709D1818258699840002E772 /* ParseRemoteSynchronizationDelegate.swift in Sources */ = {isa = PBXBuildFile; fileRef = 709D1817258699840002E772 /* ParseRemoteSynchronizationDelegate.swift */; };
		709D1819258699840002E772 /* ParseRemoteSynchronizationDelegate.swift in Sources */ = {isa = PBXBuildFile; fileRef = 709D1817258699840002E772 /* ParseRemoteSynchronizationDelegate.swift */; };
		70B326BE251EBE610028B229 /* PCKUser.swift in Sources */ = {isa = PBXBuildFile; fileRef = 70B326BD251EBE610028B229 /* PCKUser.swift */; };
=======
		709D1818258699840002E772 /* ParseRemoteDelegate.swift in Sources */ = {isa = PBXBuildFile; fileRef = 709D1817258699840002E772 /* ParseRemoteDelegate.swift */; };
		709D1819258699840002E772 /* ParseRemoteDelegate.swift in Sources */ = {isa = PBXBuildFile; fileRef = 709D1817258699840002E772 /* ParseRemoteDelegate.swift */; };
		70B326BE251EBE610028B229 /* PCKUser.swift in Sources */ = {isa = PBXBuildFile; fileRef = 70B326BD251EBE610028B229 /* PCKUser.swift */; };
		70C0AFD5261286270056DE0C /* CareKitStore in Frameworks */ = {isa = PBXBuildFile; productRef = 70C0AFD4261286270056DE0C /* CareKitStore */; };
		70C0AFD926128D9D0056DE0C /* CareKitStore in Frameworks */ = {isa = PBXBuildFile; productRef = 70C0AFD826128D9D0056DE0C /* CareKitStore */; };
>>>>>>> f4d8f989
		70D5A29425E0D2D30036A8AD /* HealthKitTask.swift in Sources */ = {isa = PBXBuildFile; fileRef = 70D5A29325E0D2D30036A8AD /* HealthKitTask.swift */; };
		70D5A29525E0D2D30036A8AD /* HealthKitTask.swift in Sources */ = {isa = PBXBuildFile; fileRef = 70D5A29325E0D2D30036A8AD /* HealthKitTask.swift */; };
		70F2E181254EFC8000B2EA5C /* PCKObjectable.swift in Sources */ = {isa = PBXBuildFile; fileRef = 918F07ED247D66C800C3A205 /* PCKObjectable.swift */; };
		70F2E182254EFC8000B2EA5C /* Patient.swift in Sources */ = {isa = PBXBuildFile; fileRef = 9119D5FB24561A28001B7AA3 /* Patient.swift */; };
		70F2E183254EFC8000B2EA5C /* Contact.swift in Sources */ = {isa = PBXBuildFile; fileRef = 9119D5F824561A28001B7AA3 /* Contact.swift */; };
		70F2E184254EFC8000B2EA5C /* PCKUser.swift in Sources */ = {isa = PBXBuildFile; fileRef = 70B326BD251EBE610028B229 /* PCKUser.swift */; };
		70F2E185254EFC8000B2EA5C /* CarePlan.swift in Sources */ = {isa = PBXBuildFile; fileRef = 9119D5FE24561A28001B7AA3 /* CarePlan.swift */; };
		70F2E186254EFC8000B2EA5C /* Outcome.swift in Sources */ = {isa = PBXBuildFile; fileRef = 9119D5FF24561A28001B7AA3 /* Outcome.swift */; };
		70F2E187254EFC8000B2EA5C /* ParseCareKitConstants.swift in Sources */ = {isa = PBXBuildFile; fileRef = 9119D60A24561B02001B7AA3 /* ParseCareKitConstants.swift */; };
		70F2E188254EFC8000B2EA5C /* ParseCareKitUtility.swift in Sources */ = {isa = PBXBuildFile; fileRef = 9119D60C24561B22001B7AA3 /* ParseCareKitUtility.swift */; };
		70F2E189254EFC8000B2EA5C /* ParseRemote.swift in Sources */ = {isa = PBXBuildFile; fileRef = 916570D62462DABC008F2997 /* ParseRemote.swift */; };
		70F2E18A254EFC8000B2EA5C /* PCKSynchronizable.swift in Sources */ = {isa = PBXBuildFile; fileRef = 91D5287924813AF70022292B /* PCKSynchronizable.swift */; };
		70F2E18C254EFC8000B2EA5C /* PCKVersionable.swift in Sources */ = {isa = PBXBuildFile; fileRef = 700775A92522686D00EC0EDA /* PCKVersionable.swift */; };
		70F2E18D254EFC8000B2EA5C /* Clock.swift in Sources */ = {isa = PBXBuildFile; fileRef = 91AA07222466F0CD00B39452 /* Clock.swift */; };
		70F2E18F254EFC8000B2EA5C /* Task.swift in Sources */ = {isa = PBXBuildFile; fileRef = 9119D5FA24561A28001B7AA3 /* Task.swift */; };
		70F2E303254F4F3300B2EA5C /* ParseCareKit_watchOS.h in Headers */ = {isa = PBXBuildFile; fileRef = 70F2E179254EFC6100B2EA5C /* ParseCareKit_watchOS.h */; settings = {ATTRIBUTES = (Public, ); }; };
		9119D5F0245618D7001B7AA3 /* ParseCareKit.h in Headers */ = {isa = PBXBuildFile; fileRef = 9119D5EE245618D7001B7AA3 /* ParseCareKit.h */; settings = {ATTRIBUTES = (Public, ); }; };
		9119D60124561A28001B7AA3 /* Contact.swift in Sources */ = {isa = PBXBuildFile; fileRef = 9119D5F824561A28001B7AA3 /* Contact.swift */; };
		9119D60324561A28001B7AA3 /* Task.swift in Sources */ = {isa = PBXBuildFile; fileRef = 9119D5FA24561A28001B7AA3 /* Task.swift */; };
		9119D60424561A28001B7AA3 /* Patient.swift in Sources */ = {isa = PBXBuildFile; fileRef = 9119D5FB24561A28001B7AA3 /* Patient.swift */; };
		9119D60724561A28001B7AA3 /* CarePlan.swift in Sources */ = {isa = PBXBuildFile; fileRef = 9119D5FE24561A28001B7AA3 /* CarePlan.swift */; };
		9119D60824561A28001B7AA3 /* Outcome.swift in Sources */ = {isa = PBXBuildFile; fileRef = 9119D5FF24561A28001B7AA3 /* Outcome.swift */; };
		9119D60B24561B02001B7AA3 /* ParseCareKitConstants.swift in Sources */ = {isa = PBXBuildFile; fileRef = 9119D60A24561B02001B7AA3 /* ParseCareKitConstants.swift */; };
		9119D60D24561B22001B7AA3 /* ParseCareKitUtility.swift in Sources */ = {isa = PBXBuildFile; fileRef = 9119D60C24561B22001B7AA3 /* ParseCareKitUtility.swift */; };
		9119D69A245689DA001B7AA3 /* README.md in Resources */ = {isa = PBXBuildFile; fileRef = 9119D699245689D9001B7AA3 /* README.md */; };
		916570D72462DABC008F2997 /* ParseRemote.swift in Sources */ = {isa = PBXBuildFile; fileRef = 916570D62462DABC008F2997 /* ParseRemote.swift */; };
		918F07EE247D66C800C3A205 /* PCKObjectable.swift in Sources */ = {isa = PBXBuildFile; fileRef = 918F07ED247D66C800C3A205 /* PCKObjectable.swift */; };
		91AA07232466F0CD00B39452 /* Clock.swift in Sources */ = {isa = PBXBuildFile; fileRef = 91AA07222466F0CD00B39452 /* Clock.swift */; };
		91D5287A24813AF70022292B /* PCKSynchronizable.swift in Sources */ = {isa = PBXBuildFile; fileRef = 91D5287924813AF70022292B /* PCKSynchronizable.swift */; };
/* End PBXBuildFile section */

/* Begin PBXContainerItemProxy section */
		705DC9232526A4B80035BBE3 /* PBXContainerItemProxy */ = {
			isa = PBXContainerItemProxy;
			containerPortal = 9119D5E2245618D7001B7AA3 /* Project object */;
			proxyType = 1;
			remoteGlobalIDString = 9119D5EA245618D7001B7AA3;
			remoteInfo = ParseCareKit;
		};
		709752FC250D351B0020EA70 /* PBXContainerItemProxy */ = {
			isa = PBXContainerItemProxy;
			containerPortal = 9119D5E2245618D7001B7AA3 /* Project object */;
			proxyType = 1;
			remoteGlobalIDString = 9119D5EA245618D7001B7AA3;
			remoteInfo = ParseCareKit;
		};
/* End PBXContainerItemProxy section */

/* Begin PBXCopyFilesBuildPhase section */
		709752F9250D2B180020EA70 /* Embed Frameworks */ = {
			isa = PBXCopyFilesBuildPhase;
			buildActionMask = 2147483647;
			dstPath = "";
			dstSubfolderSpec = 10;
			files = (
				709752FB250D351B0020EA70 /* ParseCareKit.framework in Embed Frameworks */,
			);
			name = "Embed Frameworks";
			runOnlyForDeploymentPostprocessing = 0;
		};
		9119D62124562933001B7AA3 /* Embed Frameworks */ = {
			isa = PBXCopyFilesBuildPhase;
			buildActionMask = 2147483647;
			dstPath = "";
			dstSubfolderSpec = 10;
			files = (
			);
			name = "Embed Frameworks";
			runOnlyForDeploymentPostprocessing = 0;
		};
/* End PBXCopyFilesBuildPhase section */

/* Begin PBXFileReference section */
		700775A92522686D00EC0EDA /* PCKVersionable.swift */ = {isa = PBXFileReference; lastKnownFileType = sourcecode.swift; path = PCKVersionable.swift; sourceTree = "<group>"; };
		705DC91D2526A4B80035BBE3 /* ParseCareKitTests.xctest */ = {isa = PBXFileReference; explicitFileType = wrapper.cfbundle; includeInIndex = 0; path = ParseCareKitTests.xctest; sourceTree = BUILT_PRODUCTS_DIR; };
		709752E0250D27300020EA70 /* TestHost.app */ = {isa = PBXFileReference; explicitFileType = wrapper.application; includeInIndex = 0; path = TestHost.app; sourceTree = BUILT_PRODUCTS_DIR; };
		709752E2250D27300020EA70 /* AppDelegate.swift */ = {isa = PBXFileReference; lastKnownFileType = sourcecode.swift; path = AppDelegate.swift; sourceTree = "<group>"; };
		709752E4250D27300020EA70 /* SceneDelegate.swift */ = {isa = PBXFileReference; lastKnownFileType = sourcecode.swift; path = SceneDelegate.swift; sourceTree = "<group>"; };
		709752E6250D27300020EA70 /* ContentView.swift */ = {isa = PBXFileReference; lastKnownFileType = sourcecode.swift; path = ContentView.swift; sourceTree = "<group>"; };
		709752E8250D27320020EA70 /* Assets.xcassets */ = {isa = PBXFileReference; lastKnownFileType = folder.assetcatalog; path = Assets.xcassets; sourceTree = "<group>"; };
		709752EB250D27320020EA70 /* Preview Assets.xcassets */ = {isa = PBXFileReference; lastKnownFileType = folder.assetcatalog; path = "Preview Assets.xcassets"; sourceTree = "<group>"; };
		709752EE250D27320020EA70 /* Base */ = {isa = PBXFileReference; lastKnownFileType = file.storyboard; name = Base; path = Base.lproj/LaunchScreen.storyboard; sourceTree = "<group>"; };
		709752F0250D27320020EA70 /* Info.plist */ = {isa = PBXFileReference; lastKnownFileType = text.plist.xml; path = Info.plist; sourceTree = "<group>"; };
		7098A7762524E92900DDF53D /* MockURLProtocol.swift */ = {isa = PBXFileReference; lastKnownFileType = sourcecode.swift; path = MockURLProtocol.swift; sourceTree = "<group>"; };
		7098A7772524E92900DDF53D /* MockURLResponse.swift */ = {isa = PBXFileReference; lastKnownFileType = sourcecode.swift; path = MockURLResponse.swift; sourceTree = "<group>"; };
		7098A7782524E92900DDF53D /* EncodingCareKitTests.swift */ = {isa = PBXFileReference; lastKnownFileType = sourcecode.swift; path = EncodingCareKitTests.swift; sourceTree = "<group>"; };
		709D175C258551D20002E772 /* ParseCareKitLog.swift */ = {isa = PBXFileReference; lastKnownFileType = sourcecode.swift; path = ParseCareKitLog.swift; sourceTree = "<group>"; };
		709D176A258579090002E772 /* ParseCareKitError.swift */ = {isa = PBXFileReference; lastKnownFileType = sourcecode.swift; path = ParseCareKitError.swift; sourceTree = "<group>"; };
		709D18062586903C0002E772 /* LoggerTests.swift */ = {isa = PBXFileReference; lastKnownFileType = sourcecode.swift; path = LoggerTests.swift; sourceTree = "<group>"; };
		709D1817258699840002E772 /* ParseRemoteDelegate.swift */ = {isa = PBXFileReference; lastKnownFileType = sourcecode.swift; path = ParseRemoteDelegate.swift; sourceTree = "<group>"; };
		70B326BD251EBE610028B229 /* PCKUser.swift */ = {isa = PBXFileReference; lastKnownFileType = sourcecode.swift; path = PCKUser.swift; sourceTree = "<group>"; };
		70D5A29325E0D2D30036A8AD /* HealthKitTask.swift */ = {isa = PBXFileReference; lastKnownFileType = sourcecode.swift; path = HealthKitTask.swift; sourceTree = "<group>"; };
		70F2E177254EFC6100B2EA5C /* ParseCareKit_watchOS.framework */ = {isa = PBXFileReference; explicitFileType = wrapper.framework; includeInIndex = 0; path = ParseCareKit_watchOS.framework; sourceTree = BUILT_PRODUCTS_DIR; };
		70F2E179254EFC6100B2EA5C /* ParseCareKit_watchOS.h */ = {isa = PBXFileReference; lastKnownFileType = sourcecode.c.h; path = ParseCareKit_watchOS.h; sourceTree = "<group>"; };
		70F2E17A254EFC6100B2EA5C /* Info.plist */ = {isa = PBXFileReference; lastKnownFileType = text.plist.xml; path = Info.plist; sourceTree = "<group>"; };
		9119D5EB245618D7001B7AA3 /* ParseCareKit.framework */ = {isa = PBXFileReference; explicitFileType = wrapper.framework; includeInIndex = 0; path = ParseCareKit.framework; sourceTree = BUILT_PRODUCTS_DIR; };
		9119D5EE245618D7001B7AA3 /* ParseCareKit.h */ = {isa = PBXFileReference; lastKnownFileType = sourcecode.c.h; path = ParseCareKit.h; sourceTree = "<group>"; };
		9119D5EF245618D7001B7AA3 /* Info.plist */ = {isa = PBXFileReference; lastKnownFileType = text.plist.xml; path = Info.plist; sourceTree = "<group>"; };
		9119D5F824561A28001B7AA3 /* Contact.swift */ = {isa = PBXFileReference; fileEncoding = 4; lastKnownFileType = sourcecode.swift; path = Contact.swift; sourceTree = "<group>"; };
		9119D5FA24561A28001B7AA3 /* Task.swift */ = {isa = PBXFileReference; fileEncoding = 4; lastKnownFileType = sourcecode.swift; path = Task.swift; sourceTree = "<group>"; };
		9119D5FB24561A28001B7AA3 /* Patient.swift */ = {isa = PBXFileReference; fileEncoding = 4; lastKnownFileType = sourcecode.swift; path = Patient.swift; sourceTree = "<group>"; };
		9119D5FE24561A28001B7AA3 /* CarePlan.swift */ = {isa = PBXFileReference; fileEncoding = 4; lastKnownFileType = sourcecode.swift; path = CarePlan.swift; sourceTree = "<group>"; };
		9119D5FF24561A28001B7AA3 /* Outcome.swift */ = {isa = PBXFileReference; fileEncoding = 4; lastKnownFileType = sourcecode.swift; path = Outcome.swift; sourceTree = "<group>"; };
		9119D60A24561B02001B7AA3 /* ParseCareKitConstants.swift */ = {isa = PBXFileReference; lastKnownFileType = sourcecode.swift; path = ParseCareKitConstants.swift; sourceTree = "<group>"; };
		9119D60C24561B22001B7AA3 /* ParseCareKitUtility.swift */ = {isa = PBXFileReference; lastKnownFileType = sourcecode.swift; path = ParseCareKitUtility.swift; sourceTree = "<group>"; };
		9119D699245689D9001B7AA3 /* README.md */ = {isa = PBXFileReference; fileEncoding = 4; lastKnownFileType = net.daringfireball.markdown; path = README.md; sourceTree = "<group>"; };
		916570D62462DABC008F2997 /* ParseRemote.swift */ = {isa = PBXFileReference; lastKnownFileType = sourcecode.swift; path = ParseRemote.swift; sourceTree = "<group>"; };
		918F07ED247D66C800C3A205 /* PCKObjectable.swift */ = {isa = PBXFileReference; lastKnownFileType = sourcecode.swift; path = PCKObjectable.swift; sourceTree = "<group>"; };
		91AA07222466F0CD00B39452 /* Clock.swift */ = {isa = PBXFileReference; lastKnownFileType = sourcecode.swift; path = Clock.swift; sourceTree = "<group>"; };
		91D5287924813AF70022292B /* PCKSynchronizable.swift */ = {isa = PBXFileReference; lastKnownFileType = sourcecode.swift; path = PCKSynchronizable.swift; sourceTree = "<group>"; };
/* End PBXFileReference section */

/* Begin PBXFrameworksBuildPhase section */
		705DC91A2526A4B80035BBE3 /* Frameworks */ = {
			isa = PBXFrameworksBuildPhase;
			buildActionMask = 2147483647;
			files = (
				705DC9222526A4B80035BBE3 /* ParseCareKit.framework in Frameworks */,
			);
			runOnlyForDeploymentPostprocessing = 0;
		};
		709752DD250D27300020EA70 /* Frameworks */ = {
			isa = PBXFrameworksBuildPhase;
			buildActionMask = 2147483647;
			files = (
				709752FA250D351B0020EA70 /* ParseCareKit.framework in Frameworks */,
			);
			runOnlyForDeploymentPostprocessing = 0;
		};
		70F2E174254EFC6100B2EA5C /* Frameworks */ = {
			isa = PBXFrameworksBuildPhase;
			buildActionMask = 2147483647;
			files = (
<<<<<<< HEAD
=======
				70C0AFD926128D9D0056DE0C /* CareKitStore in Frameworks */,
>>>>>>> f4d8f989
				70755431255D89B800172F6B /* ParseSwift in Frameworks */,
			);
			runOnlyForDeploymentPostprocessing = 0;
		};
		9119D5E8245618D7001B7AA3 /* Frameworks */ = {
			isa = PBXFrameworksBuildPhase;
			buildActionMask = 2147483647;
			files = (
<<<<<<< HEAD
				701C545A25D78FAC008DBCBA /* CareKitStore in Frameworks */,
=======
				70C0AFD5261286270056DE0C /* CareKitStore in Frameworks */,
>>>>>>> f4d8f989
				7075542D255D899E00172F6B /* ParseSwift in Frameworks */,
			);
			runOnlyForDeploymentPostprocessing = 0;
		};
/* End PBXFrameworksBuildPhase section */

/* Begin PBXGroup section */
		703CDA0725243D230027AB82 /* Parse */ = {
			isa = PBXGroup;
			children = (
				70B326BD251EBE610028B229 /* PCKUser.swift */,
			);
			path = Parse;
			sourceTree = "<group>";
		};
		705DC91E2526A4B80035BBE3 /* ParseCareKitTests */ = {
			isa = PBXGroup;
			children = (
			);
			path = ParseCareKitTests;
			sourceTree = "<group>";
		};
		70854C2E25218F2300BA2179 /* ParseCareKit */ = {
			isa = PBXGroup;
			children = (
				9119D5EF245618D7001B7AA3 /* Info.plist */,
			);
			path = ParseCareKit;
			sourceTree = "<group>";
		};
		70854C4925219A2100BA2179 /* ParseCareKitTests */ = {
			isa = PBXGroup;
			children = (
				7098A7782524E92900DDF53D /* EncodingCareKitTests.swift */,
				709D18062586903C0002E772 /* LoggerTests.swift */,
				7098A7752524E92900DDF53D /* NetworkMocking */,
			);
			path = ParseCareKitTests;
			sourceTree = "<group>";
		};
		708D038D25218D3D00646C70 /* Sources */ = {
			isa = PBXGroup;
			children = (
				9119D5ED245618D7001B7AA3 /* ParseCareKit */,
			);
			path = Sources;
			sourceTree = "<group>";
		};
		708D038E25218D7200646C70 /* Tests */ = {
			isa = PBXGroup;
			children = (
				70854C4925219A2100BA2179 /* ParseCareKitTests */,
			);
			path = Tests;
			sourceTree = "<group>";
		};
		709752E1250D27300020EA70 /* TestHost */ = {
			isa = PBXGroup;
			children = (
				709752E2250D27300020EA70 /* AppDelegate.swift */,
				709752E4250D27300020EA70 /* SceneDelegate.swift */,
				709752E6250D27300020EA70 /* ContentView.swift */,
				709752E8250D27320020EA70 /* Assets.xcassets */,
				709752ED250D27320020EA70 /* LaunchScreen.storyboard */,
				709752F0250D27320020EA70 /* Info.plist */,
				709752EA250D27320020EA70 /* Preview Content */,
			);
			path = TestHost;
			sourceTree = "<group>";
		};
		709752EA250D27320020EA70 /* Preview Content */ = {
			isa = PBXGroup;
			children = (
				709752EB250D27320020EA70 /* Preview Assets.xcassets */,
			);
			path = "Preview Content";
			sourceTree = "<group>";
		};
		7098A7752524E92900DDF53D /* NetworkMocking */ = {
			isa = PBXGroup;
			children = (
				7098A7762524E92900DDF53D /* MockURLProtocol.swift */,
				7098A7772524E92900DDF53D /* MockURLResponse.swift */,
			);
			path = NetworkMocking;
			sourceTree = "<group>";
		};
		70F2E178254EFC6100B2EA5C /* ParseCareKit-watchOS */ = {
			isa = PBXGroup;
			children = (
				70F2E179254EFC6100B2EA5C /* ParseCareKit_watchOS.h */,
				70F2E17A254EFC6100B2EA5C /* Info.plist */,
			);
			path = "ParseCareKit-watchOS";
			sourceTree = "<group>";
		};
		70F2E192254EFCB900B2EA5C /* Frameworks */ = {
			isa = PBXGroup;
			children = (
			);
			name = Frameworks;
			sourceTree = "<group>";
		};
		9119D5E1245618D7001B7AA3 = {
			isa = PBXGroup;
			children = (
				9119D699245689D9001B7AA3 /* README.md */,
				708D038D25218D3D00646C70 /* Sources */,
				708D038E25218D7200646C70 /* Tests */,
				70854C2E25218F2300BA2179 /* ParseCareKit */,
				709752E1250D27300020EA70 /* TestHost */,
				705DC91E2526A4B80035BBE3 /* ParseCareKitTests */,
				70F2E178254EFC6100B2EA5C /* ParseCareKit-watchOS */,
				9119D5EC245618D7001B7AA3 /* Products */,
				70F2E192254EFCB900B2EA5C /* Frameworks */,
			);
			sourceTree = "<group>";
		};
		9119D5EC245618D7001B7AA3 /* Products */ = {
			isa = PBXGroup;
			children = (
				9119D5EB245618D7001B7AA3 /* ParseCareKit.framework */,
				709752E0250D27300020EA70 /* TestHost.app */,
				705DC91D2526A4B80035BBE3 /* ParseCareKitTests.xctest */,
				70F2E177254EFC6100B2EA5C /* ParseCareKit_watchOS.framework */,
			);
			name = Products;
			sourceTree = "<group>";
		};
		9119D5ED245618D7001B7AA3 /* ParseCareKit */ = {
			isa = PBXGroup;
			children = (
				918F080B248040AA00C3A205 /* Objects */,
				703CDA0725243D230027AB82 /* Parse */,
				91D52878248128700022292B /* Protocols */,
				9119D5EE245618D7001B7AA3 /* ParseCareKit.h */,
				9119D60A24561B02001B7AA3 /* ParseCareKitConstants.swift */,
				709D176A258579090002E772 /* ParseCareKitError.swift */,
				709D175C258551D20002E772 /* ParseCareKitLog.swift */,
				9119D60C24561B22001B7AA3 /* ParseCareKitUtility.swift */,
				916570D62462DABC008F2997 /* ParseRemote.swift */,
			);
			path = ParseCareKit;
			sourceTree = "<group>";
		};
		918F080B248040AA00C3A205 /* Objects */ = {
			isa = PBXGroup;
			children = (
				9119D5FE24561A28001B7AA3 /* CarePlan.swift */,
				91AA07222466F0CD00B39452 /* Clock.swift */,
				9119D5F824561A28001B7AA3 /* Contact.swift */,
				9119D5FF24561A28001B7AA3 /* Outcome.swift */,
				9119D5FB24561A28001B7AA3 /* Patient.swift */,
				9119D5FA24561A28001B7AA3 /* Task.swift */,
				70D5A29325E0D2D30036A8AD /* HealthKitTask.swift */,
			);
			path = Objects;
			sourceTree = "<group>";
		};
		91D52878248128700022292B /* Protocols */ = {
			isa = PBXGroup;
			children = (
				918F07ED247D66C800C3A205 /* PCKObjectable.swift */,
				91D5287924813AF70022292B /* PCKSynchronizable.swift */,
				700775A92522686D00EC0EDA /* PCKVersionable.swift */,
				709D1817258699840002E772 /* ParseRemoteDelegate.swift */,
			);
			path = Protocols;
			sourceTree = "<group>";
		};
/* End PBXGroup section */

/* Begin PBXHeadersBuildPhase section */
		70F2E172254EFC6100B2EA5C /* Headers */ = {
			isa = PBXHeadersBuildPhase;
			buildActionMask = 2147483647;
			files = (
				70F2E303254F4F3300B2EA5C /* ParseCareKit_watchOS.h in Headers */,
			);
			runOnlyForDeploymentPostprocessing = 0;
		};
		9119D5E6245618D7001B7AA3 /* Headers */ = {
			isa = PBXHeadersBuildPhase;
			buildActionMask = 2147483647;
			files = (
				9119D5F0245618D7001B7AA3 /* ParseCareKit.h in Headers */,
			);
			runOnlyForDeploymentPostprocessing = 0;
		};
/* End PBXHeadersBuildPhase section */

/* Begin PBXNativeTarget section */
		705DC91C2526A4B80035BBE3 /* ParseCareKitTests */ = {
			isa = PBXNativeTarget;
			buildConfigurationList = 705DC9272526A4B80035BBE3 /* Build configuration list for PBXNativeTarget "ParseCareKitTests" */;
			buildPhases = (
				705DC9192526A4B80035BBE3 /* Sources */,
				705DC91A2526A4B80035BBE3 /* Frameworks */,
				705DC91B2526A4B80035BBE3 /* Resources */,
			);
			buildRules = (
			);
			dependencies = (
				705DC9242526A4B80035BBE3 /* PBXTargetDependency */,
			);
			name = ParseCareKitTests;
			productName = ParseCareKitTests;
			productReference = 705DC91D2526A4B80035BBE3 /* ParseCareKitTests.xctest */;
			productType = "com.apple.product-type.bundle.unit-test";
		};
		709752DF250D27300020EA70 /* TestHost */ = {
			isa = PBXNativeTarget;
			buildConfigurationList = 709752F1250D27320020EA70 /* Build configuration list for PBXNativeTarget "TestHost" */;
			buildPhases = (
				709752DC250D27300020EA70 /* Sources */,
				709752DD250D27300020EA70 /* Frameworks */,
				709752DE250D27300020EA70 /* Resources */,
				709752F9250D2B180020EA70 /* Embed Frameworks */,
			);
			buildRules = (
			);
			dependencies = (
				709752FD250D351B0020EA70 /* PBXTargetDependency */,
			);
			name = TestHost;
			productName = TestHost;
			productReference = 709752E0250D27300020EA70 /* TestHost.app */;
			productType = "com.apple.product-type.application";
		};
		70F2E176254EFC6100B2EA5C /* ParseCareKit-watchOS */ = {
			isa = PBXNativeTarget;
			buildConfigurationList = 70F2E17C254EFC6100B2EA5C /* Build configuration list for PBXNativeTarget "ParseCareKit-watchOS" */;
			buildPhases = (
				70F2E172254EFC6100B2EA5C /* Headers */,
				70F2E173254EFC6100B2EA5C /* Sources */,
				70F2E174254EFC6100B2EA5C /* Frameworks */,
				70F2E175254EFC6100B2EA5C /* Resources */,
				70A793F125C330B20003F0FF /* ShellScript */,
			);
			buildRules = (
			);
			dependencies = (
			);
			name = "ParseCareKit-watchOS";
			packageProductDependencies = (
				70755430255D89B800172F6B /* ParseSwift */,
<<<<<<< HEAD
=======
				70C0AFD826128D9D0056DE0C /* CareKitStore */,
>>>>>>> f4d8f989
			);
			productName = "ParseCareKit-watchOS";
			productReference = 70F2E177254EFC6100B2EA5C /* ParseCareKit_watchOS.framework */;
			productType = "com.apple.product-type.framework";
		};
		9119D5EA245618D7001B7AA3 /* ParseCareKit */ = {
			isa = PBXNativeTarget;
			buildConfigurationList = 9119D5F3245618D7001B7AA3 /* Build configuration list for PBXNativeTarget "ParseCareKit" */;
			buildPhases = (
				9119D5E6245618D7001B7AA3 /* Headers */,
				9119D5E7245618D7001B7AA3 /* Sources */,
				9119D5E8245618D7001B7AA3 /* Frameworks */,
				9119D5E9245618D7001B7AA3 /* Resources */,
				9119D62124562933001B7AA3 /* Embed Frameworks */,
				709D177F258580620002E772 /* ShellScript */,
			);
			buildRules = (
			);
			dependencies = (
			);
			name = ParseCareKit;
			packageProductDependencies = (
				7075542C255D899E00172F6B /* ParseSwift */,
<<<<<<< HEAD
				701C545925D78FAC008DBCBA /* CareKitStore */,
=======
				70C0AFD4261286270056DE0C /* CareKitStore */,
>>>>>>> f4d8f989
			);
			productName = ParseCareKit;
			productReference = 9119D5EB245618D7001B7AA3 /* ParseCareKit.framework */;
			productType = "com.apple.product-type.framework";
		};
/* End PBXNativeTarget section */

/* Begin PBXProject section */
		9119D5E2245618D7001B7AA3 /* Project object */ = {
			isa = PBXProject;
			attributes = {
				LastSwiftUpdateCheck = 1200;
				LastUpgradeCheck = 1200;
				ORGANIZATIONNAME = "Network Reconnaissance Lab";
				TargetAttributes = {
					705DC91C2526A4B80035BBE3 = {
						CreatedOnToolsVersion = 12.0.1;
					};
					709752DF250D27300020EA70 = {
						CreatedOnToolsVersion = 11.7;
					};
					70F2E176254EFC6100B2EA5C = {
						CreatedOnToolsVersion = 12.1;
					};
					9119D5EA245618D7001B7AA3 = {
						CreatedOnToolsVersion = 11.4.1;
						LastSwiftMigration = 1140;
					};
				};
			};
			buildConfigurationList = 9119D5E5245618D7001B7AA3 /* Build configuration list for PBXProject "ParseCareKit" */;
			compatibilityVersion = "Xcode 9.3";
			developmentRegion = en;
			hasScannedForEncodings = 0;
			knownRegions = (
				en,
				Base,
			);
			mainGroup = 9119D5E1245618D7001B7AA3;
			packageReferences = (
				7075542B255D899E00172F6B /* XCRemoteSwiftPackageReference "Parse-Swift" */,
<<<<<<< HEAD
				701C545825D78FAC008DBCBA /* XCRemoteSwiftPackageReference "CareKit" */,
=======
				70C0AFD3261286270056DE0C /* XCRemoteSwiftPackageReference "CareKit" */,
>>>>>>> f4d8f989
			);
			productRefGroup = 9119D5EC245618D7001B7AA3 /* Products */;
			projectDirPath = "";
			projectRoot = "";
			targets = (
				9119D5EA245618D7001B7AA3 /* ParseCareKit */,
				709752DF250D27300020EA70 /* TestHost */,
				705DC91C2526A4B80035BBE3 /* ParseCareKitTests */,
				70F2E176254EFC6100B2EA5C /* ParseCareKit-watchOS */,
			);
		};
/* End PBXProject section */

/* Begin PBXResourcesBuildPhase section */
		705DC91B2526A4B80035BBE3 /* Resources */ = {
			isa = PBXResourcesBuildPhase;
			buildActionMask = 2147483647;
			files = (
			);
			runOnlyForDeploymentPostprocessing = 0;
		};
		709752DE250D27300020EA70 /* Resources */ = {
			isa = PBXResourcesBuildPhase;
			buildActionMask = 2147483647;
			files = (
				709752EF250D27320020EA70 /* LaunchScreen.storyboard in Resources */,
				709752EC250D27320020EA70 /* Preview Assets.xcassets in Resources */,
				709752E9250D27320020EA70 /* Assets.xcassets in Resources */,
			);
			runOnlyForDeploymentPostprocessing = 0;
		};
		70F2E175254EFC6100B2EA5C /* Resources */ = {
			isa = PBXResourcesBuildPhase;
			buildActionMask = 2147483647;
			files = (
			);
			runOnlyForDeploymentPostprocessing = 0;
		};
		9119D5E9245618D7001B7AA3 /* Resources */ = {
			isa = PBXResourcesBuildPhase;
			buildActionMask = 2147483647;
			files = (
				9119D69A245689DA001B7AA3 /* README.md in Resources */,
			);
			runOnlyForDeploymentPostprocessing = 0;
		};
/* End PBXResourcesBuildPhase section */

/* Begin PBXShellScriptBuildPhase section */
		709D177F258580620002E772 /* ShellScript */ = {
			isa = PBXShellScriptBuildPhase;
			buildActionMask = 2147483647;
			files = (
			);
			inputFileListPaths = (
			);
			inputPaths = (
			);
			outputFileListPaths = (
			);
			outputPaths = (
			);
			runOnlyForDeploymentPostprocessing = 0;
			shellPath = /bin/sh;
			shellScript = "# Type a script or drag a script file from your workspace to insert its path.\nif which swiftlint >/dev/null; then\n  swiftlint autocorrect && swiftlint\nelse\n  echo \"warning: SwiftLint not installed, download from https://github.com/realm/SwiftLint\"\nfi\n\necho $SRCROOT\n\nif [ -d \"$BUILD_DIR/Debug-iphonesimulator/\" ]; then\n    cp -r $BUILD_DIR/Debug-iphonesimulator/*.bundle $BUILD_DIR/Debug-iphonesimulator/ParseCareKit.framework/\nfi\n";
		};
		70A793F125C330B20003F0FF /* ShellScript */ = {
			isa = PBXShellScriptBuildPhase;
			buildActionMask = 2147483647;
			files = (
			);
			inputFileListPaths = (
			);
			inputPaths = (
			);
			outputFileListPaths = (
			);
			outputPaths = (
			);
			runOnlyForDeploymentPostprocessing = 0;
			shellPath = /bin/sh;
			shellScript = "# Type a script or drag a script file from your workspace to insert its path.\nif [ -d \"$BUILD_DIR/Debug-watchsimulator/\" ]; then\n    cp -r $BUILD_DIR/Debug-watchsimulator/*.bundle $BUILD_DIR/Debug-watchsimulator/ParseCareKit.framework/\nfi\n";
		};
/* End PBXShellScriptBuildPhase section */

/* Begin PBXSourcesBuildPhase section */
		705DC9192526A4B80035BBE3 /* Sources */ = {
			isa = PBXSourcesBuildPhase;
			buildActionMask = 2147483647;
			files = (
				705DC9292526A55E0035BBE3 /* EncodingCareKitTests.swift in Sources */,
				705DC92B2526A5610035BBE3 /* MockURLProtocol.swift in Sources */,
				705DC92D2526A5650035BBE3 /* MockURLResponse.swift in Sources */,
				709D18072586903C0002E772 /* LoggerTests.swift in Sources */,
			);
			runOnlyForDeploymentPostprocessing = 0;
		};
		709752DC250D27300020EA70 /* Sources */ = {
			isa = PBXSourcesBuildPhase;
			buildActionMask = 2147483647;
			files = (
				709752E3250D27300020EA70 /* AppDelegate.swift in Sources */,
				709752E5250D27300020EA70 /* SceneDelegate.swift in Sources */,
				709752E7250D27300020EA70 /* ContentView.swift in Sources */,
			);
			runOnlyForDeploymentPostprocessing = 0;
		};
		70F2E173254EFC6100B2EA5C /* Sources */ = {
			isa = PBXSourcesBuildPhase;
			buildActionMask = 2147483647;
			files = (
				709D175E258551D20002E772 /* ParseCareKitLog.swift in Sources */,
				70F2E187254EFC8000B2EA5C /* ParseCareKitConstants.swift in Sources */,
				70F2E189254EFC8000B2EA5C /* ParseRemote.swift in Sources */,
				70F2E183254EFC8000B2EA5C /* Contact.swift in Sources */,
				70D5A29525E0D2D30036A8AD /* HealthKitTask.swift in Sources */,
				70F2E184254EFC8000B2EA5C /* PCKUser.swift in Sources */,
				70F2E186254EFC8000B2EA5C /* Outcome.swift in Sources */,
				709D176C258579090002E772 /* ParseCareKitError.swift in Sources */,
				70F2E18D254EFC8000B2EA5C /* Clock.swift in Sources */,
				70F2E181254EFC8000B2EA5C /* PCKObjectable.swift in Sources */,
				70F2E18F254EFC8000B2EA5C /* Task.swift in Sources */,
				70F2E182254EFC8000B2EA5C /* Patient.swift in Sources */,
				70F2E188254EFC8000B2EA5C /* ParseCareKitUtility.swift in Sources */,
				70F2E185254EFC8000B2EA5C /* CarePlan.swift in Sources */,
				70F2E18A254EFC8000B2EA5C /* PCKSynchronizable.swift in Sources */,
<<<<<<< HEAD
				709D1819258699840002E772 /* ParseRemoteSynchronizationDelegate.swift in Sources */,
=======
				709D1819258699840002E772 /* ParseRemoteDelegate.swift in Sources */,
>>>>>>> f4d8f989
				70F2E18C254EFC8000B2EA5C /* PCKVersionable.swift in Sources */,
			);
			runOnlyForDeploymentPostprocessing = 0;
		};
		9119D5E7245618D7001B7AA3 /* Sources */ = {
			isa = PBXSourcesBuildPhase;
			buildActionMask = 2147483647;
			files = (
				709D175D258551D20002E772 /* ParseCareKitLog.swift in Sources */,
				9119D60B24561B02001B7AA3 /* ParseCareKitConstants.swift in Sources */,
				9119D60D24561B22001B7AA3 /* ParseCareKitUtility.swift in Sources */,
				700775AA2522686D00EC0EDA /* PCKVersionable.swift in Sources */,
				70D5A29425E0D2D30036A8AD /* HealthKitTask.swift in Sources */,
				9119D60324561A28001B7AA3 /* Task.swift in Sources */,
				9119D60824561A28001B7AA3 /* Outcome.swift in Sources */,
				709D176B258579090002E772 /* ParseCareKitError.swift in Sources */,
				70B326BE251EBE610028B229 /* PCKUser.swift in Sources */,
				918F07EE247D66C800C3A205 /* PCKObjectable.swift in Sources */,
				9119D60124561A28001B7AA3 /* Contact.swift in Sources */,
				91AA07232466F0CD00B39452 /* Clock.swift in Sources */,
				9119D60424561A28001B7AA3 /* Patient.swift in Sources */,
				91D5287A24813AF70022292B /* PCKSynchronizable.swift in Sources */,
				709D1818258699840002E772 /* ParseRemoteDelegate.swift in Sources */,
				916570D72462DABC008F2997 /* ParseRemote.swift in Sources */,
				9119D60724561A28001B7AA3 /* CarePlan.swift in Sources */,
			);
			runOnlyForDeploymentPostprocessing = 0;
		};
/* End PBXSourcesBuildPhase section */

/* Begin PBXTargetDependency section */
		705DC9242526A4B80035BBE3 /* PBXTargetDependency */ = {
			isa = PBXTargetDependency;
			target = 9119D5EA245618D7001B7AA3 /* ParseCareKit */;
			targetProxy = 705DC9232526A4B80035BBE3 /* PBXContainerItemProxy */;
		};
		709752FD250D351B0020EA70 /* PBXTargetDependency */ = {
			isa = PBXTargetDependency;
			target = 9119D5EA245618D7001B7AA3 /* ParseCareKit */;
			targetProxy = 709752FC250D351B0020EA70 /* PBXContainerItemProxy */;
		};
/* End PBXTargetDependency section */

/* Begin PBXVariantGroup section */
		709752ED250D27320020EA70 /* LaunchScreen.storyboard */ = {
			isa = PBXVariantGroup;
			children = (
				709752EE250D27320020EA70 /* Base */,
			);
			name = LaunchScreen.storyboard;
			sourceTree = "<group>";
		};
/* End PBXVariantGroup section */

/* Begin XCBuildConfiguration section */
		705DC9252526A4B80035BBE3 /* Debug */ = {
			isa = XCBuildConfiguration;
			buildSettings = {
				CODE_SIGN_STYLE = Automatic;
				INFOPLIST_FILE = ParseCareKitTests/Info.plist;
				IPHONEOS_DEPLOYMENT_TARGET = 13.0;
				LD_RUNPATH_SEARCH_PATHS = (
					"$(inherited)",
					"@executable_path/Frameworks",
					"@loader_path/Frameworks",
				);
				PRODUCT_BUNDLE_IDENTIFIER = edu.uky.cs.netrecon.ParseCareKitTests;
				PRODUCT_NAME = "$(TARGET_NAME)";
				SWIFT_VERSION = 5.0;
				TARGETED_DEVICE_FAMILY = "1,2";
			};
			name = Debug;
		};
		705DC9262526A4B80035BBE3 /* Release */ = {
			isa = XCBuildConfiguration;
			buildSettings = {
				CODE_SIGN_STYLE = Automatic;
				INFOPLIST_FILE = ParseCareKitTests/Info.plist;
				IPHONEOS_DEPLOYMENT_TARGET = 13.0;
				LD_RUNPATH_SEARCH_PATHS = (
					"$(inherited)",
					"@executable_path/Frameworks",
					"@loader_path/Frameworks",
				);
				PRODUCT_BUNDLE_IDENTIFIER = edu.uky.cs.netrecon.ParseCareKitTests;
				PRODUCT_NAME = "$(TARGET_NAME)";
				SWIFT_VERSION = 5.0;
				TARGETED_DEVICE_FAMILY = "1,2";
			};
			name = Release;
		};
		709752F2250D27320020EA70 /* Debug */ = {
			isa = XCBuildConfiguration;
			buildSettings = {
				ASSETCATALOG_COMPILER_APPICON_NAME = AppIcon;
				CODE_SIGN_STYLE = Manual;
				DEVELOPMENT_ASSET_PATHS = "\"TestHost/Preview Content\"";
				DEVELOPMENT_TEAM = "";
				ENABLE_PREVIEWS = YES;
				INFOPLIST_FILE = TestHost/Info.plist;
				IPHONEOS_DEPLOYMENT_TARGET = 13.6;
				LD_RUNPATH_SEARCH_PATHS = (
					"$(inherited)",
					"@executable_path/Frameworks",
				);
				PRODUCT_BUNDLE_IDENTIFIER = edu.uky.cs.netrecon.TestHost;
				PRODUCT_NAME = "$(TARGET_NAME)";
				PROVISIONING_PROFILE_SPECIFIER = "";
				SWIFT_VERSION = 5.0;
				TARGETED_DEVICE_FAMILY = "1,2";
			};
			name = Debug;
		};
		709752F3250D27320020EA70 /* Release */ = {
			isa = XCBuildConfiguration;
			buildSettings = {
				ASSETCATALOG_COMPILER_APPICON_NAME = AppIcon;
				CODE_SIGN_STYLE = Manual;
				DEVELOPMENT_ASSET_PATHS = "\"TestHost/Preview Content\"";
				DEVELOPMENT_TEAM = "";
				ENABLE_PREVIEWS = YES;
				INFOPLIST_FILE = TestHost/Info.plist;
				IPHONEOS_DEPLOYMENT_TARGET = 13.6;
				LD_RUNPATH_SEARCH_PATHS = (
					"$(inherited)",
					"@executable_path/Frameworks",
				);
				PRODUCT_BUNDLE_IDENTIFIER = edu.uky.cs.netrecon.TestHost;
				PRODUCT_NAME = "$(TARGET_NAME)";
				PROVISIONING_PROFILE_SPECIFIER = "";
				SWIFT_VERSION = 5.0;
				TARGETED_DEVICE_FAMILY = "1,2";
			};
			name = Release;
		};
		70F2E17D254EFC6100B2EA5C /* Debug */ = {
			isa = XCBuildConfiguration;
			buildSettings = {
				APPLICATION_EXTENSION_API_ONLY = YES;
				CODE_SIGN_STYLE = Automatic;
				DEFINES_MODULE = YES;
				DYLIB_COMPATIBILITY_VERSION = 1;
				DYLIB_CURRENT_VERSION = 1;
				DYLIB_INSTALL_NAME_BASE = "@rpath";
				INFOPLIST_FILE = "ParseCareKit-watchOS/Info.plist";
				INSTALL_PATH = "$(LOCAL_LIBRARY_DIR)/Frameworks";
				LD_RUNPATH_SEARCH_PATHS = (
					"$(inherited)",
					"@executable_path/Frameworks",
					"@loader_path/Frameworks",
				);
				PRODUCT_BUNDLE_IDENTIFIER = "edu.uky.cs.netrecon.ParseCareKit-watchOS";
				PRODUCT_NAME = "$(TARGET_NAME:c99extidentifier)";
				SDKROOT = watchos;
				SKIP_INSTALL = YES;
				SWIFT_VERSION = 5.0;
				TARGETED_DEVICE_FAMILY = 4;
				WATCHOS_DEPLOYMENT_TARGET = 7.0;
			};
			name = Debug;
		};
		70F2E17E254EFC6100B2EA5C /* Release */ = {
			isa = XCBuildConfiguration;
			buildSettings = {
				APPLICATION_EXTENSION_API_ONLY = YES;
				CODE_SIGN_STYLE = Automatic;
				DEFINES_MODULE = YES;
				DYLIB_COMPATIBILITY_VERSION = 1;
				DYLIB_CURRENT_VERSION = 1;
				DYLIB_INSTALL_NAME_BASE = "@rpath";
				INFOPLIST_FILE = "ParseCareKit-watchOS/Info.plist";
				INSTALL_PATH = "$(LOCAL_LIBRARY_DIR)/Frameworks";
				LD_RUNPATH_SEARCH_PATHS = (
					"$(inherited)",
					"@executable_path/Frameworks",
					"@loader_path/Frameworks",
				);
				PRODUCT_BUNDLE_IDENTIFIER = "edu.uky.cs.netrecon.ParseCareKit-watchOS";
				PRODUCT_NAME = "$(TARGET_NAME:c99extidentifier)";
				SDKROOT = watchos;
				SKIP_INSTALL = YES;
				SWIFT_VERSION = 5.0;
				TARGETED_DEVICE_FAMILY = 4;
				WATCHOS_DEPLOYMENT_TARGET = 7.0;
			};
			name = Release;
		};
		9119D5F1245618D7001B7AA3 /* Debug */ = {
			isa = XCBuildConfiguration;
			buildSettings = {
				ALWAYS_SEARCH_USER_PATHS = NO;
				CLANG_ANALYZER_NONNULL = YES;
				CLANG_ANALYZER_NUMBER_OBJECT_CONVERSION = YES_AGGRESSIVE;
				CLANG_CXX_LANGUAGE_STANDARD = "gnu++14";
				CLANG_CXX_LIBRARY = "libc++";
				CLANG_ENABLE_MODULES = YES;
				CLANG_ENABLE_OBJC_ARC = YES;
				CLANG_ENABLE_OBJC_WEAK = YES;
				CLANG_WARN_BLOCK_CAPTURE_AUTORELEASING = YES;
				CLANG_WARN_BOOL_CONVERSION = YES;
				CLANG_WARN_COMMA = YES;
				CLANG_WARN_CONSTANT_CONVERSION = YES;
				CLANG_WARN_DEPRECATED_OBJC_IMPLEMENTATIONS = YES;
				CLANG_WARN_DIRECT_OBJC_ISA_USAGE = YES_ERROR;
				CLANG_WARN_DOCUMENTATION_COMMENTS = YES;
				CLANG_WARN_EMPTY_BODY = YES;
				CLANG_WARN_ENUM_CONVERSION = YES;
				CLANG_WARN_INFINITE_RECURSION = YES;
				CLANG_WARN_INT_CONVERSION = YES;
				CLANG_WARN_NON_LITERAL_NULL_CONVERSION = YES;
				CLANG_WARN_OBJC_IMPLICIT_RETAIN_SELF = YES;
				CLANG_WARN_OBJC_LITERAL_CONVERSION = YES;
				CLANG_WARN_OBJC_ROOT_CLASS = YES_ERROR;
				CLANG_WARN_QUOTED_INCLUDE_IN_FRAMEWORK_HEADER = YES;
				CLANG_WARN_RANGE_LOOP_ANALYSIS = YES;
				CLANG_WARN_STRICT_PROTOTYPES = YES;
				CLANG_WARN_SUSPICIOUS_MOVE = YES;
				CLANG_WARN_UNGUARDED_AVAILABILITY = YES_AGGRESSIVE;
				CLANG_WARN_UNREACHABLE_CODE = YES;
				CLANG_WARN__DUPLICATE_METHOD_MATCH = YES;
				COPY_PHASE_STRIP = NO;
				CURRENT_PROJECT_VERSION = 1;
				DEBUG_INFORMATION_FORMAT = dwarf;
				ENABLE_STRICT_OBJC_MSGSEND = YES;
				ENABLE_TESTABILITY = YES;
				GCC_C_LANGUAGE_STANDARD = gnu11;
				GCC_DYNAMIC_NO_PIC = NO;
				GCC_NO_COMMON_BLOCKS = YES;
				GCC_OPTIMIZATION_LEVEL = 0;
				GCC_PREPROCESSOR_DEFINITIONS = (
					"DEBUG=1",
					"$(inherited)",
				);
				GCC_WARN_64_TO_32_BIT_CONVERSION = YES;
				GCC_WARN_ABOUT_RETURN_TYPE = YES_ERROR;
				GCC_WARN_UNDECLARED_SELECTOR = YES;
				GCC_WARN_UNINITIALIZED_AUTOS = YES_AGGRESSIVE;
				GCC_WARN_UNUSED_FUNCTION = YES;
				GCC_WARN_UNUSED_VARIABLE = YES;
				IPHONEOS_DEPLOYMENT_TARGET = 13.4;
				MTL_ENABLE_DEBUG_INFO = INCLUDE_SOURCE;
				MTL_FAST_MATH = YES;
				ONLY_ACTIVE_ARCH = YES;
				SDKROOT = iphoneos;
				SWIFT_ACTIVE_COMPILATION_CONDITIONS = DEBUG;
				SWIFT_OPTIMIZATION_LEVEL = "-Onone";
				VERSIONING_SYSTEM = "apple-generic";
				VERSION_INFO_PREFIX = "";
			};
			name = Debug;
		};
		9119D5F2245618D7001B7AA3 /* Release */ = {
			isa = XCBuildConfiguration;
			buildSettings = {
				ALWAYS_SEARCH_USER_PATHS = NO;
				CLANG_ANALYZER_NONNULL = YES;
				CLANG_ANALYZER_NUMBER_OBJECT_CONVERSION = YES_AGGRESSIVE;
				CLANG_CXX_LANGUAGE_STANDARD = "gnu++14";
				CLANG_CXX_LIBRARY = "libc++";
				CLANG_ENABLE_MODULES = YES;
				CLANG_ENABLE_OBJC_ARC = YES;
				CLANG_ENABLE_OBJC_WEAK = YES;
				CLANG_WARN_BLOCK_CAPTURE_AUTORELEASING = YES;
				CLANG_WARN_BOOL_CONVERSION = YES;
				CLANG_WARN_COMMA = YES;
				CLANG_WARN_CONSTANT_CONVERSION = YES;
				CLANG_WARN_DEPRECATED_OBJC_IMPLEMENTATIONS = YES;
				CLANG_WARN_DIRECT_OBJC_ISA_USAGE = YES_ERROR;
				CLANG_WARN_DOCUMENTATION_COMMENTS = YES;
				CLANG_WARN_EMPTY_BODY = YES;
				CLANG_WARN_ENUM_CONVERSION = YES;
				CLANG_WARN_INFINITE_RECURSION = YES;
				CLANG_WARN_INT_CONVERSION = YES;
				CLANG_WARN_NON_LITERAL_NULL_CONVERSION = YES;
				CLANG_WARN_OBJC_IMPLICIT_RETAIN_SELF = YES;
				CLANG_WARN_OBJC_LITERAL_CONVERSION = YES;
				CLANG_WARN_OBJC_ROOT_CLASS = YES_ERROR;
				CLANG_WARN_QUOTED_INCLUDE_IN_FRAMEWORK_HEADER = YES;
				CLANG_WARN_RANGE_LOOP_ANALYSIS = YES;
				CLANG_WARN_STRICT_PROTOTYPES = YES;
				CLANG_WARN_SUSPICIOUS_MOVE = YES;
				CLANG_WARN_UNGUARDED_AVAILABILITY = YES_AGGRESSIVE;
				CLANG_WARN_UNREACHABLE_CODE = YES;
				CLANG_WARN__DUPLICATE_METHOD_MATCH = YES;
				COPY_PHASE_STRIP = NO;
				CURRENT_PROJECT_VERSION = 1;
				DEBUG_INFORMATION_FORMAT = "dwarf-with-dsym";
				ENABLE_NS_ASSERTIONS = NO;
				ENABLE_STRICT_OBJC_MSGSEND = YES;
				GCC_C_LANGUAGE_STANDARD = gnu11;
				GCC_NO_COMMON_BLOCKS = YES;
				GCC_WARN_64_TO_32_BIT_CONVERSION = YES;
				GCC_WARN_ABOUT_RETURN_TYPE = YES_ERROR;
				GCC_WARN_UNDECLARED_SELECTOR = YES;
				GCC_WARN_UNINITIALIZED_AUTOS = YES_AGGRESSIVE;
				GCC_WARN_UNUSED_FUNCTION = YES;
				GCC_WARN_UNUSED_VARIABLE = YES;
				IPHONEOS_DEPLOYMENT_TARGET = 13.4;
				MTL_ENABLE_DEBUG_INFO = NO;
				MTL_FAST_MATH = YES;
				SDKROOT = iphoneos;
				SWIFT_COMPILATION_MODE = wholemodule;
				SWIFT_OPTIMIZATION_LEVEL = "-O";
				VALIDATE_PRODUCT = YES;
				VERSIONING_SYSTEM = "apple-generic";
				VERSION_INFO_PREFIX = "";
			};
			name = Release;
		};
		9119D5F4245618D7001B7AA3 /* Debug */ = {
			isa = XCBuildConfiguration;
			buildSettings = {
				CLANG_ENABLE_MODULES = YES;
				CODE_SIGN_STYLE = Manual;
				DEFINES_MODULE = YES;
				DEVELOPMENT_TEAM = "";
				DYLIB_COMPATIBILITY_VERSION = 1;
				DYLIB_CURRENT_VERSION = 1;
				DYLIB_INSTALL_NAME_BASE = "@rpath";
				INFOPLIST_FILE = ParseCareKit/Info.plist;
				INSTALL_PATH = "$(LOCAL_LIBRARY_DIR)/Frameworks";
				IPHONEOS_DEPLOYMENT_TARGET = 13.0;
				LD_RUNPATH_SEARCH_PATHS = (
					"$(inherited)",
					"@executable_path/Frameworks",
					"@loader_path/Frameworks",
				);
				PRODUCT_BUNDLE_IDENTIFIER = edu.uky.cs.netreconlab.ParseCareKit;
				PRODUCT_NAME = "$(TARGET_NAME:c99extidentifier)";
				PROVISIONING_PROFILE_SPECIFIER = "";
				"PROVISIONING_PROFILE_SPECIFIER[sdk=macosx*]" = "";
				SKIP_INSTALL = YES;
				SWIFT_OPTIMIZATION_LEVEL = "-Onone";
				SWIFT_VERSION = 5.0;
				TARGETED_DEVICE_FAMILY = "1,2";
			};
			name = Debug;
		};
		9119D5F5245618D7001B7AA3 /* Release */ = {
			isa = XCBuildConfiguration;
			buildSettings = {
				CLANG_ENABLE_MODULES = YES;
				CODE_SIGN_STYLE = Manual;
				DEFINES_MODULE = YES;
				DEVELOPMENT_TEAM = "";
				DYLIB_COMPATIBILITY_VERSION = 1;
				DYLIB_CURRENT_VERSION = 1;
				DYLIB_INSTALL_NAME_BASE = "@rpath";
				INFOPLIST_FILE = ParseCareKit/Info.plist;
				INSTALL_PATH = "$(LOCAL_LIBRARY_DIR)/Frameworks";
				IPHONEOS_DEPLOYMENT_TARGET = 13.0;
				LD_RUNPATH_SEARCH_PATHS = (
					"$(inherited)",
					"@executable_path/Frameworks",
					"@loader_path/Frameworks",
				);
				PRODUCT_BUNDLE_IDENTIFIER = edu.uky.cs.netreconlab.ParseCareKit;
				PRODUCT_NAME = "$(TARGET_NAME:c99extidentifier)";
				PROVISIONING_PROFILE_SPECIFIER = "";
				"PROVISIONING_PROFILE_SPECIFIER[sdk=macosx*]" = "";
				SKIP_INSTALL = YES;
				SWIFT_VERSION = 5.0;
				TARGETED_DEVICE_FAMILY = "1,2";
			};
			name = Release;
		};
/* End XCBuildConfiguration section */

/* Begin XCConfigurationList section */
		705DC9272526A4B80035BBE3 /* Build configuration list for PBXNativeTarget "ParseCareKitTests" */ = {
			isa = XCConfigurationList;
			buildConfigurations = (
				705DC9252526A4B80035BBE3 /* Debug */,
				705DC9262526A4B80035BBE3 /* Release */,
			);
			defaultConfigurationIsVisible = 0;
			defaultConfigurationName = Release;
		};
		709752F1250D27320020EA70 /* Build configuration list for PBXNativeTarget "TestHost" */ = {
			isa = XCConfigurationList;
			buildConfigurations = (
				709752F2250D27320020EA70 /* Debug */,
				709752F3250D27320020EA70 /* Release */,
			);
			defaultConfigurationIsVisible = 0;
			defaultConfigurationName = Release;
		};
		70F2E17C254EFC6100B2EA5C /* Build configuration list for PBXNativeTarget "ParseCareKit-watchOS" */ = {
			isa = XCConfigurationList;
			buildConfigurations = (
				70F2E17D254EFC6100B2EA5C /* Debug */,
				70F2E17E254EFC6100B2EA5C /* Release */,
			);
			defaultConfigurationIsVisible = 0;
			defaultConfigurationName = Release;
		};
		9119D5E5245618D7001B7AA3 /* Build configuration list for PBXProject "ParseCareKit" */ = {
			isa = XCConfigurationList;
			buildConfigurations = (
				9119D5F1245618D7001B7AA3 /* Debug */,
				9119D5F2245618D7001B7AA3 /* Release */,
			);
			defaultConfigurationIsVisible = 0;
			defaultConfigurationName = Release;
		};
		9119D5F3245618D7001B7AA3 /* Build configuration list for PBXNativeTarget "ParseCareKit" */ = {
			isa = XCConfigurationList;
			buildConfigurations = (
				9119D5F4245618D7001B7AA3 /* Debug */,
				9119D5F5245618D7001B7AA3 /* Release */,
			);
			defaultConfigurationIsVisible = 0;
			defaultConfigurationName = Release;
		};
/* End XCConfigurationList section */

/* Begin XCRemoteSwiftPackageReference section */
		701C545825D78FAC008DBCBA /* XCRemoteSwiftPackageReference "CareKit" */ = {
			isa = XCRemoteSwiftPackageReference;
			repositoryURL = "https://github.com/cbaker6/CareKit.git";
			requirement = {
<<<<<<< HEAD
				kind = revision;
				revision = f4d8f98978c392aea64decd259a7e46b6848849c;
			};
		};
		7075542B255D899E00172F6B /* XCRemoteSwiftPackageReference "Parse-Swift" */ = {
=======
				kind = upToNextMajorVersion;
				minimumVersion = 1.2.5;
			};
		};
		70C0AFD3261286270056DE0C /* XCRemoteSwiftPackageReference "CareKit" */ = {
>>>>>>> f4d8f989
			isa = XCRemoteSwiftPackageReference;
			repositoryURL = "https://github.com/parse-community/Parse-Swift.git";
			requirement = {
<<<<<<< HEAD
				kind = upToNextMajorVersion;
				minimumVersion = 1.2.5;
=======
				kind = revision;
				revision = 905a59117c0f63cdeb01db8eddc5e89a30e94eb5;
>>>>>>> f4d8f989
			};
		};
/* End XCRemoteSwiftPackageReference section */

/* Begin XCSwiftPackageProductDependency section */
		701C545925D78FAC008DBCBA /* CareKitStore */ = {
			isa = XCSwiftPackageProductDependency;
			package = 701C545825D78FAC008DBCBA /* XCRemoteSwiftPackageReference "CareKit" */;
			productName = CareKitStore;
		};
		7075542C255D899E00172F6B /* ParseSwift */ = {
			isa = XCSwiftPackageProductDependency;
			package = 7075542B255D899E00172F6B /* XCRemoteSwiftPackageReference "Parse-Swift" */;
			productName = ParseSwift;
		};
		70755430255D89B800172F6B /* ParseSwift */ = {
			isa = XCSwiftPackageProductDependency;
			package = 7075542B255D899E00172F6B /* XCRemoteSwiftPackageReference "Parse-Swift" */;
			productName = ParseSwift;
		};
<<<<<<< HEAD
=======
		70C0AFD4261286270056DE0C /* CareKitStore */ = {
			isa = XCSwiftPackageProductDependency;
			package = 70C0AFD3261286270056DE0C /* XCRemoteSwiftPackageReference "CareKit" */;
			productName = CareKitStore;
		};
		70C0AFD826128D9D0056DE0C /* CareKitStore */ = {
			isa = XCSwiftPackageProductDependency;
			package = 70C0AFD3261286270056DE0C /* XCRemoteSwiftPackageReference "CareKit" */;
			productName = CareKitStore;
		};
>>>>>>> f4d8f989
/* End XCSwiftPackageProductDependency section */
	};
	rootObject = 9119D5E2245618D7001B7AA3 /* Project object */;
}<|MERGE_RESOLUTION|>--- conflicted
+++ resolved
@@ -28,17 +28,11 @@
 		709D176B258579090002E772 /* ParseCareKitError.swift in Sources */ = {isa = PBXBuildFile; fileRef = 709D176A258579090002E772 /* ParseCareKitError.swift */; };
 		709D176C258579090002E772 /* ParseCareKitError.swift in Sources */ = {isa = PBXBuildFile; fileRef = 709D176A258579090002E772 /* ParseCareKitError.swift */; };
 		709D18072586903C0002E772 /* LoggerTests.swift in Sources */ = {isa = PBXBuildFile; fileRef = 709D18062586903C0002E772 /* LoggerTests.swift */; };
-<<<<<<< HEAD
-		709D1818258699840002E772 /* ParseRemoteSynchronizationDelegate.swift in Sources */ = {isa = PBXBuildFile; fileRef = 709D1817258699840002E772 /* ParseRemoteSynchronizationDelegate.swift */; };
-		709D1819258699840002E772 /* ParseRemoteSynchronizationDelegate.swift in Sources */ = {isa = PBXBuildFile; fileRef = 709D1817258699840002E772 /* ParseRemoteSynchronizationDelegate.swift */; };
-		70B326BE251EBE610028B229 /* PCKUser.swift in Sources */ = {isa = PBXBuildFile; fileRef = 70B326BD251EBE610028B229 /* PCKUser.swift */; };
-=======
 		709D1818258699840002E772 /* ParseRemoteDelegate.swift in Sources */ = {isa = PBXBuildFile; fileRef = 709D1817258699840002E772 /* ParseRemoteDelegate.swift */; };
 		709D1819258699840002E772 /* ParseRemoteDelegate.swift in Sources */ = {isa = PBXBuildFile; fileRef = 709D1817258699840002E772 /* ParseRemoteDelegate.swift */; };
 		70B326BE251EBE610028B229 /* PCKUser.swift in Sources */ = {isa = PBXBuildFile; fileRef = 70B326BD251EBE610028B229 /* PCKUser.swift */; };
 		70C0AFD5261286270056DE0C /* CareKitStore in Frameworks */ = {isa = PBXBuildFile; productRef = 70C0AFD4261286270056DE0C /* CareKitStore */; };
 		70C0AFD926128D9D0056DE0C /* CareKitStore in Frameworks */ = {isa = PBXBuildFile; productRef = 70C0AFD826128D9D0056DE0C /* CareKitStore */; };
->>>>>>> f4d8f989
 		70D5A29425E0D2D30036A8AD /* HealthKitTask.swift in Sources */ = {isa = PBXBuildFile; fileRef = 70D5A29325E0D2D30036A8AD /* HealthKitTask.swift */; };
 		70D5A29525E0D2D30036A8AD /* HealthKitTask.swift in Sources */ = {isa = PBXBuildFile; fileRef = 70D5A29325E0D2D30036A8AD /* HealthKitTask.swift */; };
 		70F2E181254EFC8000B2EA5C /* PCKObjectable.swift in Sources */ = {isa = PBXBuildFile; fileRef = 918F07ED247D66C800C3A205 /* PCKObjectable.swift */; };
@@ -172,10 +166,7 @@
 			isa = PBXFrameworksBuildPhase;
 			buildActionMask = 2147483647;
 			files = (
-<<<<<<< HEAD
-=======
 				70C0AFD926128D9D0056DE0C /* CareKitStore in Frameworks */,
->>>>>>> f4d8f989
 				70755431255D89B800172F6B /* ParseSwift in Frameworks */,
 			);
 			runOnlyForDeploymentPostprocessing = 0;
@@ -184,11 +175,7 @@
 			isa = PBXFrameworksBuildPhase;
 			buildActionMask = 2147483647;
 			files = (
-<<<<<<< HEAD
-				701C545A25D78FAC008DBCBA /* CareKitStore in Frameworks */,
-=======
 				70C0AFD5261286270056DE0C /* CareKitStore in Frameworks */,
->>>>>>> f4d8f989
 				7075542D255D899E00172F6B /* ParseSwift in Frameworks */,
 			);
 			runOnlyForDeploymentPostprocessing = 0;
@@ -435,10 +422,7 @@
 			name = "ParseCareKit-watchOS";
 			packageProductDependencies = (
 				70755430255D89B800172F6B /* ParseSwift */,
-<<<<<<< HEAD
-=======
 				70C0AFD826128D9D0056DE0C /* CareKitStore */,
->>>>>>> f4d8f989
 			);
 			productName = "ParseCareKit-watchOS";
 			productReference = 70F2E177254EFC6100B2EA5C /* ParseCareKit_watchOS.framework */;
@@ -462,11 +446,7 @@
 			name = ParseCareKit;
 			packageProductDependencies = (
 				7075542C255D899E00172F6B /* ParseSwift */,
-<<<<<<< HEAD
-				701C545925D78FAC008DBCBA /* CareKitStore */,
-=======
 				70C0AFD4261286270056DE0C /* CareKitStore */,
->>>>>>> f4d8f989
 			);
 			productName = ParseCareKit;
 			productReference = 9119D5EB245618D7001B7AA3 /* ParseCareKit.framework */;
@@ -508,11 +488,7 @@
 			mainGroup = 9119D5E1245618D7001B7AA3;
 			packageReferences = (
 				7075542B255D899E00172F6B /* XCRemoteSwiftPackageReference "Parse-Swift" */,
-<<<<<<< HEAD
-				701C545825D78FAC008DBCBA /* XCRemoteSwiftPackageReference "CareKit" */,
-=======
 				70C0AFD3261286270056DE0C /* XCRemoteSwiftPackageReference "CareKit" */,
->>>>>>> f4d8f989
 			);
 			productRefGroup = 9119D5EC245618D7001B7AA3 /* Products */;
 			projectDirPath = "";
@@ -639,11 +615,7 @@
 				70F2E188254EFC8000B2EA5C /* ParseCareKitUtility.swift in Sources */,
 				70F2E185254EFC8000B2EA5C /* CarePlan.swift in Sources */,
 				70F2E18A254EFC8000B2EA5C /* PCKSynchronizable.swift in Sources */,
-<<<<<<< HEAD
-				709D1819258699840002E772 /* ParseRemoteSynchronizationDelegate.swift in Sources */,
-=======
 				709D1819258699840002E772 /* ParseRemoteDelegate.swift in Sources */,
->>>>>>> f4d8f989
 				70F2E18C254EFC8000B2EA5C /* PCKVersionable.swift in Sources */,
 			);
 			runOnlyForDeploymentPostprocessing = 0;
@@ -1065,29 +1037,16 @@
 			isa = XCRemoteSwiftPackageReference;
 			repositoryURL = "https://github.com/cbaker6/CareKit.git";
 			requirement = {
-<<<<<<< HEAD
-				kind = revision;
-				revision = f4d8f98978c392aea64decd259a7e46b6848849c;
-			};
-		};
-		7075542B255D899E00172F6B /* XCRemoteSwiftPackageReference "Parse-Swift" */ = {
-=======
 				kind = upToNextMajorVersion;
 				minimumVersion = 1.2.5;
 			};
 		};
 		70C0AFD3261286270056DE0C /* XCRemoteSwiftPackageReference "CareKit" */ = {
->>>>>>> f4d8f989
 			isa = XCRemoteSwiftPackageReference;
 			repositoryURL = "https://github.com/parse-community/Parse-Swift.git";
 			requirement = {
-<<<<<<< HEAD
-				kind = upToNextMajorVersion;
-				minimumVersion = 1.2.5;
-=======
 				kind = revision;
 				revision = 905a59117c0f63cdeb01db8eddc5e89a30e94eb5;
->>>>>>> f4d8f989
 			};
 		};
 /* End XCRemoteSwiftPackageReference section */
@@ -1108,8 +1067,6 @@
 			package = 7075542B255D899E00172F6B /* XCRemoteSwiftPackageReference "Parse-Swift" */;
 			productName = ParseSwift;
 		};
-<<<<<<< HEAD
-=======
 		70C0AFD4261286270056DE0C /* CareKitStore */ = {
 			isa = XCSwiftPackageProductDependency;
 			package = 70C0AFD3261286270056DE0C /* XCRemoteSwiftPackageReference "CareKit" */;
@@ -1120,7 +1077,6 @@
 			package = 70C0AFD3261286270056DE0C /* XCRemoteSwiftPackageReference "CareKit" */;
 			productName = CareKitStore;
 		};
->>>>>>> f4d8f989
 /* End XCSwiftPackageProductDependency section */
 	};
 	rootObject = 9119D5E2245618D7001B7AA3 /* Project object */;
