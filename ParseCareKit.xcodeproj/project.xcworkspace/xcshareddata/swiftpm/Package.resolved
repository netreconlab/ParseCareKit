--- conflicted
+++ resolved
@@ -6,11 +6,7 @@
         "repositoryURL": "https://github.com/cbaker6/CareKit.git",
         "state": {
           "branch": null,
-<<<<<<< HEAD
-          "revision": "d82934446573dc2f8cb68981350636b85f085d24",
-=======
           "revision": "905a59117c0f63cdeb01db8eddc5e89a30e94eb5",
->>>>>>> f4d8f989
           "version": null
         }
       },
