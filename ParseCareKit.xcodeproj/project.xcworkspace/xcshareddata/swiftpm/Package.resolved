--- conflicted
+++ resolved
@@ -1,42 +1,11 @@
 {
-<<<<<<< HEAD
-  "object": {
-    "pins": [
-      {
-        "package": "CareKit",
-        "repositoryURL": "https://github.com/cbaker6/CareKit.git",
-        "state": {
-          "branch": null,
-          "revision": "52f6b4e6734d49124db54c83f552a6a1c3e26469",
-          "version": null
-        }
-      },
-      {
-        "package": "FHIRModels",
-        "repositoryURL": "https://github.com/apple/FHIRModels.git",
-        "state": {
-          "branch": null,
-          "revision": "c91e5bb74397136f79656bebdfda76a523d3e88c",
-          "version": "0.3.2"
-        }
-      },
-      {
-        "package": "ParseSwift",
-        "repositoryURL": "https://github.com/parse-community/Parse-Swift.git",
-        "state": {
-          "branch": null,
-          "revision": "4d2d509fc946ee70fbfcd75d7b0520cc7164d72e",
-          "version": "4.2.0"
-        }
-=======
   "pins" : [
     {
       "identity" : "carekit",
       "kind" : "remoteSourceControl",
-      "location" : "https://github.com/carekit-apple/CareKit.git",
+      "location" : "https://github.com/cbaker6/CareKit.git",
       "state" : {
-        "revision" : "a612482e4ba4f28d4c75129c0a9b70ca23098bd6"
->>>>>>> 10dca4c4
+        "revision" : "52f6b4e6734d49124db54c83f552a6a1c3e26469"
       }
     },
     {
@@ -44,8 +13,8 @@
       "kind" : "remoteSourceControl",
       "location" : "https://github.com/apple/FHIRModels.git",
       "state" : {
-        "revision" : "c91e5bb74397136f79656bebdfda76a523d3e88c",
-        "version" : "0.3.2"
+        "revision" : "e115442fb3c5d44ffb1dc9b4e039b77fd143ad96",
+        "version" : "0.4.0"
       }
     },
     {
