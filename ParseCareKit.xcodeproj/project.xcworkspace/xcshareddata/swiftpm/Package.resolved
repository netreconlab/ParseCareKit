{
  "object": {
    "pins": [
      {
        "package": "CareKit",
        "repositoryURL": "https://github.com/cbaker6/CareKit",
        "state": {
<<<<<<< HEAD
          "branch": null,
          "revision": "9c8a95aeb18c3fc290b742e2a9e15ae96a8bafdb",
=======
          "branch": "main",
          "revision": "f892a5e0036b044e7e0309ae05912e29f5cdce8d",
>>>>>>> e5d9c9d2
          "version": null
        }
      },
      {
        "package": "FHIRModels",
        "repositoryURL": "https://github.com/apple/FHIRModels.git",
        "state": {
          "branch": null,
          "revision": "c91e5bb74397136f79656bebdfda76a523d3e88c",
          "version": "0.3.2"
        }
      },
      {
        "package": "ParseSwift",
        "repositoryURL": "https://github.com/parse-community/Parse-Swift.git",
        "state": {
          "branch": "main",
          "revision": "0e917539289d6f15c86febb4156da2d4eda8360b",
          "version": null
        }
      }
    ]
  },
  "version": 1
}<|MERGE_RESOLUTION|>--- conflicted
+++ resolved
@@ -5,13 +5,8 @@
         "package": "CareKit",
         "repositoryURL": "https://github.com/cbaker6/CareKit",
         "state": {
-<<<<<<< HEAD
           "branch": null,
           "revision": "9c8a95aeb18c3fc290b742e2a9e15ae96a8bafdb",
-=======
-          "branch": "main",
-          "revision": "f892a5e0036b044e7e0309ae05912e29f5cdce8d",
->>>>>>> e5d9c9d2
           "version": null
         }
       },
