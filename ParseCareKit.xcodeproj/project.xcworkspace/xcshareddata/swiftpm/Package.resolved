--- conflicted
+++ resolved
@@ -24,13 +24,8 @@
         "repositoryURL": "https://github.com/parse-community/Parse-Swift.git",
         "state": {
           "branch": null,
-<<<<<<< HEAD
-          "revision": "369cf2aa5f0fe60b0ea712605b929ccbfba4ef4d",
-          "version": "2.4.0"
-=======
           "revision": "ebaaf12b21f73ceda047928d4401b34b118d4e72",
           "version": "2.5.0"
->>>>>>> 73bff85a
         }
       }
     ]
