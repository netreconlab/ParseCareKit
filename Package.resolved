{
  "object": {
    "pins": [
      {
        "package": "CareKit",
        "repositoryURL": "https://github.com/cbaker6/CareKit.git",
        "state": {
          "branch": null,
<<<<<<< HEAD
          "revision": "acc650a85ae5a1f6444c31bfd3a587661bdd814b",
=======
          "revision": "a612482e4ba4f28d4c75129c0a9b70ca23098bd6",
>>>>>>> 3b51a21c
          "version": null
        }
      },
      {
        "package": "FHIRModels",
        "repositoryURL": "https://github.com/apple/FHIRModels.git",
        "state": {
          "branch": null,
          "revision": "c91e5bb74397136f79656bebdfda76a523d3e88c",
          "version": "0.3.2"
        }
      },
      {
        "package": "ParseSwift",
        "repositoryURL": "https://github.com/parse-community/Parse-Swift",
        "state": {
          "branch": null,
          "revision": "5860abdfc55414c89461f19a4ff83f98bb9645a7",
          "version": "2.0.3"
        }
      }
    ]
  },
  "version": 1
}<|MERGE_RESOLUTION|>--- conflicted
+++ resolved
@@ -6,11 +6,7 @@
         "repositoryURL": "https://github.com/cbaker6/CareKit.git",
         "state": {
           "branch": null,
-<<<<<<< HEAD
-          "revision": "acc650a85ae5a1f6444c31bfd3a587661bdd814b",
-=======
-          "revision": "a612482e4ba4f28d4c75129c0a9b70ca23098bd6",
->>>>>>> 3b51a21c
+          "revision": "52f6b4e6734d49124db54c83f552a6a1c3e26469",
           "version": null
         }
       },
