--- conflicted
+++ resolved
@@ -6,11 +6,7 @@
         "repositoryURL": "https://github.com/cbaker6/CareKit.git",
         "state": {
           "branch": null,
-<<<<<<< HEAD
           "revision": "769ba2209864b0f23d5e46cf6fb369adc26b30ee",
-=======
-          "revision": "716e47f741495abb08099ac7456c4b21c5066a66",
->>>>>>> 7e337916
           "version": null
         }
       },
