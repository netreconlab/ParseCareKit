--- conflicted
+++ resolved
@@ -1,13 +1,4 @@
 {
-<<<<<<< HEAD
-  "pins" : [
-    {
-      "identity" : "carekit",
-      "kind" : "remoteSourceControl",
-      "location" : "https://github.com/carekit-apple/CareKit.git",
-      "state" : {
-        "revision" : "a612482e4ba4f28d4c75129c0a9b70ca23098bd6"
-=======
   "object": {
     "pins": [
       {
@@ -24,8 +15,8 @@
         "repositoryURL": "https://github.com/apple/FHIRModels.git",
         "state": {
           "branch": null,
-          "revision": "c91e5bb74397136f79656bebdfda76a523d3e88c",
-          "version": "0.3.2"
+          "revision": "e115442fb3c5d44ffb1dc9b4e039b77fd143ad96",
+          "version": "0.4.0"
         }
       },
       {
@@ -36,36 +27,17 @@
           "revision": "4d2d509fc946ee70fbfcd75d7b0520cc7164d72e",
           "version": "4.2.0"
         }
->>>>>>> cb3009a4
+      },
+      {
+        "package": "SwiftDocCPlugin",
+        "repositoryURL": "https://github.com/apple/swift-docc-plugin",
+        "state": {
+          "branch": null,
+          "revision": "3303b164430d9a7055ba484c8ead67a52f7b74f6",
+          "version": "1.0.0"
+        }
       }
-    },
-    {
-      "identity" : "fhirmodels",
-      "kind" : "remoteSourceControl",
-      "location" : "https://github.com/apple/FHIRModels.git",
-      "state" : {
-        "revision" : "e115442fb3c5d44ffb1dc9b4e039b77fd143ad96",
-        "version" : "0.4.0"
-      }
-    },
-    {
-      "identity" : "parse-swift",
-      "kind" : "remoteSourceControl",
-      "location" : "https://github.com/parse-community/Parse-Swift.git",
-      "state" : {
-        "revision" : "4d2d509fc946ee70fbfcd75d7b0520cc7164d72e",
-        "version" : "4.2.0"
-      }
-    },
-    {
-      "identity" : "swift-docc-plugin",
-      "kind" : "remoteSourceControl",
-      "location" : "https://github.com/apple/swift-docc-plugin",
-      "state" : {
-        "revision" : "3303b164430d9a7055ba484c8ead67a52f7b74f6",
-        "version" : "1.0.0"
-      }
-    }
-  ],
-  "version" : 2
+    ]
+  },
+  "version": 1
 }