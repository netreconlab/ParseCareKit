{
  "object": {
    "pins": [
      {
        "package": "CareKit",
        "repositoryURL": "https://github.com/cbaker6/CareKit.git",
        "state": {
          "branch": null,
<<<<<<< HEAD
          "revision": "99599c3b70cd9dcf4852665abaae0f5d54bda43a",
=======
          "revision": "64ad91eb9ed25f85dab1079c037bfc7c4029d89b",
>>>>>>> 119aed83
          "version": null
        }
      },
      {
        "package": "FHIRModels",
        "repositoryURL": "https://github.com/apple/FHIRModels.git",
        "state": {
          "branch": null,
          "revision": "c91e5bb74397136f79656bebdfda76a523d3e88c",
          "version": "0.3.2"
        }
      },
      {
        "package": "ParseSwift",
        "repositoryURL": "https://github.com/parse-community/Parse-Swift",
        "state": {
          "branch": null,
          "revision": "38caf2e01c2adaf458825ff341d86979ff6b7243",
          "version": "1.9.4"
        }
      }
    ]
  },
  "version": 1
}<|MERGE_RESOLUTION|>--- conflicted
+++ resolved
@@ -6,11 +6,7 @@
         "repositoryURL": "https://github.com/cbaker6/CareKit.git",
         "state": {
           "branch": null,
-<<<<<<< HEAD
-          "revision": "99599c3b70cd9dcf4852665abaae0f5d54bda43a",
-=======
-          "revision": "64ad91eb9ed25f85dab1079c037bfc7c4029d89b",
->>>>>>> 119aed83
+          "revision": "1eaedbb7249f895ca63f7bdac360e14ffca181b7",
           "version": null
         }
       },
