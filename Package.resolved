--- conflicted
+++ resolved
@@ -6,11 +6,7 @@
         "repositoryURL": "https://github.com/cbaker6/CareKit.git",
         "state": {
           "branch": null,
-<<<<<<< HEAD
-          "revision": "769ba2209864b0f23d5e46cf6fb369adc26b30ee",
-=======
-          "revision": "6ac64df2582e61adbb938c216f5bfd1356572384",
->>>>>>> 7bfe91b0
+          "revision": "e7f0987af711f7af1616c541fea5ca29f23f2cf7",
           "version": null
         }
       },
