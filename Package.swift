--- conflicted
+++ resolved
@@ -13,15 +13,9 @@
     ],
     dependencies: [
         // Dependencies declare other packages that this package depends on.
-<<<<<<< HEAD
         .package(name: "CareKit", url: "https://github.com/cbaker6/CareKit.git",
                  .revision("acc650a85ae5a1f6444c31bfd3a587661bdd814b")),
-        .package(name: "ParseSwift", url: "https://github.com/parse-community/Parse-Swift", from: "2.0.1")
-=======
-        .package(name: "CareKit", url: "https://github.com/carekit-apple/CareKit.git",
-                 .revision("c9682a7c0c1b617bcf07a25f9143cab1980e511c")),
         .package(name: "ParseSwift", url: "https://github.com/parse-community/Parse-Swift", from: "2.0.2")
->>>>>>> 43d665a5
     ],
     targets: [
         .target(
