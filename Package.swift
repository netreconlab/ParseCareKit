--- conflicted
+++ resolved
@@ -4,25 +4,18 @@
 
 let package = Package(
     name: "ParseCareKit",
-    platforms: [.iOS(.v13), .watchOS(.v6)],
+    platforms: [.iOS(.v13), .watchOS(.v6), .macOS(.v10_15)],
     products: [
         .library(
             name: "ParseCareKit",
             targets: ["ParseCareKit"])
     ],
     dependencies: [
-<<<<<<< HEAD
         .package(url: "https://github.com/carekit-apple/CareKit.git",
                  revision: "a612482e4ba4f28d4c75129c0a9b70ca23098bd6"),
         .package(url: "https://github.com/parse-community/Parse-Swift.git",
                  .upToNextMajor(from: "4.2.0")),
         .package(url: "https://github.com/apple/swift-docc-plugin", .upToNextMajor(from: "1.0.0"))
-=======
-        // Dependencies declare other packages that this package depends on.
-        .package(name: "CareKit", url: "https://github.com/carekit-apple/CareKit.git",
-                 .revision("a612482e4ba4f28d4c75129c0a9b70ca23098bd6")),
-        .package(name: "ParseSwift", url: "https://github.com/parse-community/Parse-Swift.git", .exact("4.2.0"))
->>>>>>> cb3009a4
     ],
     targets: [
         .target(
