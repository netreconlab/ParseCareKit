// swift-tools-version:5.3
// The swift-tools-version declares the minimum version of Swift required to build this package.

import PackageDescription

let package = Package(
    name: "ParseCareKit",
    platforms: [.iOS(.v13), .watchOS(.v6), .macOS(.v10_13), .tvOS(.v13)],
    products: [
        .library(
            name: "ParseCareKit",
            targets: ["ParseCareKit"])
    ],
    dependencies: [
        // Dependencies declare other packages that this package depends on.
<<<<<<< HEAD
        .package(name: "CareKit", url: "https://github.com/cbaker6/CareKit.git",
                 .revision("e7f0987af711f7af1616c541fea5ca29f23f2cf7")),
        .package(name: "ParseSwift", url: "https://github.com/parse-community/Parse-Swift", from: "1.7.1")
=======
        .package(name: "CareKit", url: "https://github.com/carekit-apple/CareKit.git",
                 .revision("a34e96aad65b03bfa9fe720a6edaa60fe2c8d561")),
        .package(name: "ParseSwift", url: "https://github.com/parse-community/Parse-Swift", from: "1.8.1")
>>>>>>> 4a6cab8a
    ],
    targets: [
        .target(
            name: "ParseCareKit",
            dependencies: ["ParseSwift", .product(name: "CareKitStore", package: "CareKit")]),
        .testTarget(
            name: "ParseCareKitTests",
            dependencies: ["ParseCareKit"])
    ]
)<|MERGE_RESOLUTION|>--- conflicted
+++ resolved
@@ -13,15 +13,9 @@
     ],
     dependencies: [
         // Dependencies declare other packages that this package depends on.
-<<<<<<< HEAD
         .package(name: "CareKit", url: "https://github.com/cbaker6/CareKit.git",
-                 .revision("e7f0987af711f7af1616c541fea5ca29f23f2cf7")),
-        .package(name: "ParseSwift", url: "https://github.com/parse-community/Parse-Swift", from: "1.7.1")
-=======
-        .package(name: "CareKit", url: "https://github.com/carekit-apple/CareKit.git",
-                 .revision("a34e96aad65b03bfa9fe720a6edaa60fe2c8d561")),
+                 .revision("6d0ee48ec6e0d2403626f9570e5065fec94e0d2b")),
         .package(name: "ParseSwift", url: "https://github.com/parse-community/Parse-Swift", from: "1.8.1")
->>>>>>> 4a6cab8a
     ],
     targets: [
         .target(
