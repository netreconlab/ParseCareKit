// swift-tools-version:5.3
// The swift-tools-version declares the minimum version of Swift required to build this package.

import PackageDescription

let package = Package(
    name: "ParseCareKit",
    platforms: [.iOS(.v13), .watchOS(.v6), .macOS(.v10_13), .tvOS(.v13)],
    products: [
        .library(
            name: "ParseCareKit",
            targets: ["ParseCareKit"])
    ],
    dependencies: [
        // Dependencies declare other packages that this package depends on.
<<<<<<< HEAD
        .package(name: "CareKit", url: "https://github.com/cbaker6/CareKit.git",
                 .revision("1eaedbb7249f895ca63f7bdac360e14ffca181b7")),
        .package(name: "ParseSwift", url: "https://github.com/parse-community/Parse-Swift", from: "1.9.5")
=======
        .package(name: "CareKit", url: "https://github.com/carekit-apple/CareKit.git",
                 .revision("64ad91eb9ed25f85dab1079c037bfc7c4029d89b")),
        .package(name: "ParseSwift", url: "https://github.com/parse-community/Parse-Swift", from: "1.9.10")
>>>>>>> 30c58d4e
    ],
    targets: [
        .target(
            name: "ParseCareKit",
            dependencies: ["ParseSwift", .product(name: "CareKitStore", package: "CareKit")]),
        .testTarget(
            name: "ParseCareKitTests",
            dependencies: ["ParseCareKit"])
    ]
)<|MERGE_RESOLUTION|>--- conflicted
+++ resolved
@@ -13,15 +13,9 @@
     ],
     dependencies: [
         // Dependencies declare other packages that this package depends on.
-<<<<<<< HEAD
         .package(name: "CareKit", url: "https://github.com/cbaker6/CareKit.git",
                  .revision("1eaedbb7249f895ca63f7bdac360e14ffca181b7")),
-        .package(name: "ParseSwift", url: "https://github.com/parse-community/Parse-Swift", from: "1.9.5")
-=======
-        .package(name: "CareKit", url: "https://github.com/carekit-apple/CareKit.git",
-                 .revision("64ad91eb9ed25f85dab1079c037bfc7c4029d89b")),
         .package(name: "ParseSwift", url: "https://github.com/parse-community/Parse-Swift", from: "1.9.10")
->>>>>>> 30c58d4e
     ],
     targets: [
         .target(
