--- conflicted
+++ resolved
@@ -13,15 +13,9 @@
     ],
     dependencies: [
         // Dependencies declare other packages that this package depends on.
-<<<<<<< HEAD
         .package(name: "CareKit", url: "https://github.com/cbaker6/CareKit.git",
                  .branch("2.1-slider")),
-        .package(name: "ParseSwift", url: "https://github.com/parse-community/Parse-Swift", from: "1.1.3")
-=======
-        .package(name: "CareKit", url: "https://github.com/carekit-apple/CareKit.git",
-                 .revision("4d9200e0b2ad68e6d2c8502f10971200bccf8863")),
         .package(name: "ParseSwift", url: "https://github.com/parse-community/Parse-Swift", from: "1.1.4")
->>>>>>> e72c72eb
     ],
     targets: [
         .target(
