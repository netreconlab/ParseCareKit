--- conflicted
+++ resolved
@@ -13,15 +13,9 @@
     ],
     dependencies: [
         // Dependencies declare other packages that this package depends on.
-<<<<<<< HEAD
         .package(name: "CareKit", url: "https://github.com/cbaker6/CareKit.git",
-                 .revision("6d0ee48ec6e0d2403626f9570e5065fec94e0d2b")),
-        .package(name: "ParseSwift", url: "https://github.com/parse-community/Parse-Swift", from: "1.8.1")
-=======
-        .package(name: "CareKit", url: "https://github.com/carekit-apple/CareKit.git",
-                 .revision("5c3b14a4c2076e00c235c0357c490493908d1eb8")),
+                 .revision("99599c3b70cd9dcf4852665abaae0f5d54bda43a")),
         .package(name: "ParseSwift", url: "https://github.com/parse-community/Parse-Swift", from: "1.8.3")
->>>>>>> ab425971
     ],
     targets: [
         .target(
