--- conflicted
+++ resolved
@@ -11,18 +11,10 @@
             targets: ["ParseCareKit"])
     ],
     dependencies: [
-<<<<<<< HEAD
-        // Dependencies declare other packages that this package depends on.
         .package(name: "CareKit", url: "https://github.com/cbaker6/CareKit.git",
                  .revision("c320c45f609ee396d80fd98ebd1544d5266f3c20")),
-        .package(name: "ParseSwift", url: "https://github.com/parse-community/Parse-Swift.git",
-                 .exact("4.2.0"))
-=======
-        .package(url: "https://github.com/carekit-apple/CareKit.git",
-                 revision: "a612482e4ba4f28d4c75129c0a9b70ca23098bd6"),
         .package(url: "https://github.com/parse-community/Parse-Swift.git",
                  .upToNextMajor(from: "4.3.1"))
->>>>>>> 10dca4c4
     ],
     targets: [
         .target(
